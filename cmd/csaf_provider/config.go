// This file is Free Software under the MIT License
// without warranty, see README.md and LICENSES/MIT.txt for details.
//
// SPDX-License-Identifier: MIT
//
// SPDX-FileCopyrightText: 2021 German Federal Office for Information Security (BSI) <https://www.bsi.bund.de>
// Software-Engineering: 2021 Intevation GmbH <https://intevation.de>

package main

import (
	"fmt"
	"io"
	"os"
	"strings"

	"github.com/BurntSushi/toml"
	"github.com/ProtonMail/gopenpgp/v2/crypto"
	"github.com/csaf-poc/csaf_distribution/csaf"
	"golang.org/x/crypto/bcrypt"
)

const (
	// The environment name, that contains the path to the config file.
	configEnv                = "CSAF_CONFIG"
	configPrefix             = "/usr/lib/csaf"
	defaultConfigPath        = configPrefix + "/config.toml" // Default path to the config file.
	defaultOpenPGPPrivateKey = configPrefix + "/openpgp_private.asc"
	defaultOpenPGPPublicKey  = configPrefix + "/openpgp_public.asc"
	defaultFolder            = "/var/www/"      // Default folder path.
	defaultWeb               = "/var/www/html"  // Default web path.
	defaultUploadLimit       = 50 * 1024 * 1024 // Default limit size of the uploaded file.
)

type providerMetadataConfig struct {
	ListOnCSAFAggregators   *bool           `toml:"list_on_CSAF_aggregators"`
	MirrorOnCSAFAggregators *bool           `toml:"mirror_on_CSAF_aggregators"`
	Publisher               *csaf.Publisher `toml:"publisher"`
}

// configs contains the config values for the provider.
type config struct {
	Password                *string                      `toml:"password"`
	OpenPGPPublicKey        string                       `toml:"openpgp_public_key"`
	OpenPGPPrivateKey       string                       `toml:"openpgp_private_key"`
	Folder                  string                       `toml:"folder"`
	Web                     string                       `toml:"web"`
	TLPs                    []tlp                        `toml:"tlps"`
	UploadSignature         bool                         `toml:"upload_signature"`
	CanonicalURLPrefix      string                       `toml:"canonical_url_prefix"`
	NoPassphrase            bool                         `toml:"no_passphrase"`
	NoValidation            bool                         `toml:"no_validation"`
	NoWebUI                 bool                         `toml:"no_web_ui"`
	DynamicProviderMetaData bool                         `toml:"dynamic_provider_metadata"`
	ProviderMetaData        *providerMetadataConfig      `toml:"provider_metadata"`
	UploadLimit             *int64                       `toml:"upload_limit"`
	Issuer                  *string                      `toml:"issuer"`
	RemoteValidator         *csaf.RemoteValidatorOptions `toml:"remote_validator"`
<<<<<<< HEAD
	Categories              *[]string                    `toml:"categories"`
	ServiceDocument         bool                         `toml:"create_service_document"`
=======
	WriteIndices            bool                         `toml:"write_indices"`
	WriteSecurity           bool                         `toml:"write_security"`
>>>>>>> 69c3030e
}

func (pmdc *providerMetadataConfig) apply(pmd *csaf.ProviderMetadata) {
	if pmdc == nil {
		return
	}
	if pmdc.ListOnCSAFAggregators != nil {
		pmd.ListOnCSAFAggregators = pmdc.ListOnCSAFAggregators
	}
	if pmdc.MirrorOnCSAFAggregators != nil {
		pmd.MirrorOnCSAFAggregators = pmdc.MirrorOnCSAFAggregators
	}
	if pmdc.Publisher != nil {
		pmd.Publisher = pmdc.Publisher
	}
}

type tlp string

const (
	tlpCSAF  tlp = "csaf"
	tlpWhite tlp = "white"
	tlpGreen tlp = "green"
	tlpAmber tlp = "amber"
	tlpRed   tlp = "red"
)

// valid returns true if the checked tlp matches one of the defined tlps.
func (t tlp) valid() bool {
	switch t {
	case tlpCSAF, tlpWhite, tlpGreen, tlpAmber, tlpRed:
		return true
	default:
		return false
	}
}

func (t *tlp) UnmarshalText(text []byte) error {
	if s := tlp(text); s.valid() {
		*t = s
		return nil
	}
	return fmt.Errorf("invalid config TLP value: %v", string(text))
}

// uploadLimiter returns a reader that reads from a given r reader but stops
// with EOF after the defined bytes in the "UploadLimit" config option.
func (cfg *config) uploadLimiter(r io.Reader) io.Reader {
	// Zero or less means no upload limit.
	if cfg.UploadLimit == nil || *cfg.UploadLimit < 1 {
		return r
	}
	return io.LimitReader(r, *cfg.UploadLimit)
}

func (cfg *config) modelTLPs() []csaf.TLPLabel {
	tlps := make([]csaf.TLPLabel, 0, len(cfg.TLPs))
	for _, t := range cfg.TLPs {
		if t != tlpCSAF {
			tlps = append(tlps, csaf.TLPLabel(strings.ToUpper(string(t))))
		}
	}
	return tlps
}

// loadCryptoKeyFromFile loads an armored key from file.
func loadCryptoKeyFromFile(filename string) (*crypto.Key, error) {
	f, err := os.Open(filename)
	if err != nil {
		return nil, err
	}
	defer f.Close()
	return crypto.NewKeyFromArmoredReader(f)
}

// openPGPPublicURL constructs the public OpenPGP key URL for a given key.
func (cfg *config) openPGPPublicURL(fingerprint string) string {
	return fmt.Sprintf(
		"%s/.well-known/csaf/openpgp/%s.asc",
		cfg.CanonicalURLPrefix, fingerprint)
}

// checkPassword compares the given hashed password with the plaintext in the "password" config value.
// It returns true if these matches or if the "password" config value is not set, otherwise false.
func (cfg *config) checkPassword(hash string) bool {
	return cfg.Password == nil ||
		bcrypt.CompareHashAndPassword([]byte(hash), []byte(*cfg.Password)) == nil
}

// HasCategories tells if categories are configured.
func (cfg *config) HasCategories() bool {
	return cfg.Categories != nil
}

// categoryExprPrefix is the prefix for dynamic categories.
const categoryExprPrefix = "expr:"

// HasDynamicCategories tells if dynamic categories are configured.
func (cfg *config) HasDynamicCategories() bool {
	if !cfg.HasCategories() {
		return false
	}
	for _, cat := range *cfg.Categories {
		if strings.HasPrefix(cat, categoryExprPrefix) {
			return true
		}
	}
	return false
}

// HasStaticCategories tells if static categories are configured.
func (cfg *config) HasStaticCategories() bool {
	if !cfg.HasCategories() {
		return false
	}
	for _, cat := range *cfg.Categories {
		if !strings.HasPrefix(cat, categoryExprPrefix) {
			return true
		}
	}
	return false
}

// StaticCategories returns a list on the configured static categories.
func (cfg *config) StaticCategories() []string {
	if !cfg.HasCategories() {
		return nil
	}
	cats := make([]string, 0, len(*cfg.Categories))
	for _, cat := range *cfg.Categories {
		if !strings.HasPrefix(cat, categoryExprPrefix) {
			cats = append(cats, cat)
		}
	}
	return cats
}

// DynamicCategories returns a list on the configured dynamic categories.
func (cfg *config) DynamicCategories() []string {
	if !cfg.HasCategories() {
		return nil
	}
	cats := make([]string, 0, len(*cfg.Categories))
	for _, cat := range *cfg.Categories {
		if strings.HasPrefix(cat, categoryExprPrefix) {
			cats = append(cats, cat[len(categoryExprPrefix):])
		}
	}
	return cats
}

// loadConfig extracts the config values from the config file. The path to the
// file is taken either from environment variable "CSAF_CONFIG" or from the
// defined default path in "defaultConfigPath".
// Default values are set in case some are missing in the file.
// It returns these values in a struct and nil if there is no error.
func loadConfig() (*config, error) {
	path := os.Getenv(configEnv)
	if path == "" {
		path = defaultConfigPath
	}
	var cfg config
	if _, err := toml.DecodeFile(path, &cfg); err != nil {
		return nil, err
	}

	// Preset defaults

	if cfg.OpenPGPPrivateKey == "" {
		cfg.OpenPGPPrivateKey = defaultOpenPGPPrivateKey
	}

	if cfg.OpenPGPPublicKey == "" {
		cfg.OpenPGPPublicKey = defaultOpenPGPPublicKey
	}

	if cfg.Folder == "" {
		cfg.Folder = defaultFolder
	}

	if cfg.Web == "" {
		cfg.Web = defaultWeb
	}

	if cfg.CanonicalURLPrefix == "" {
		cfg.CanonicalURLPrefix = "https://" + os.Getenv("SERVER_NAME")
	}

	if cfg.TLPs == nil {
		cfg.TLPs = []tlp{tlpCSAF, tlpWhite, tlpGreen, tlpAmber, tlpRed}
	}

	if cfg.ProviderMetaData == nil {
		cfg.ProviderMetaData = &providerMetadataConfig{}
	}

	if cfg.ProviderMetaData.Publisher == nil {
		cfg.ProviderMetaData.Publisher = &csaf.Publisher{
			Category:  func(c csaf.Category) *csaf.Category { return &c }(csaf.CSAFCategoryVendor),
			Name:      func(s string) *string { return &s }("Example Company"),
			Namespace: func(s string) *string { return &s }("https://example.com"),
		}
	}

	if cfg.UploadLimit == nil {
		ul := int64(defaultUploadLimit)
		cfg.UploadLimit = &ul
	}

	return &cfg, nil
}<|MERGE_RESOLUTION|>--- conflicted
+++ resolved
@@ -56,13 +56,10 @@
 	UploadLimit             *int64                       `toml:"upload_limit"`
 	Issuer                  *string                      `toml:"issuer"`
 	RemoteValidator         *csaf.RemoteValidatorOptions `toml:"remote_validator"`
-<<<<<<< HEAD
 	Categories              *[]string                    `toml:"categories"`
 	ServiceDocument         bool                         `toml:"create_service_document"`
-=======
 	WriteIndices            bool                         `toml:"write_indices"`
 	WriteSecurity           bool                         `toml:"write_security"`
->>>>>>> 69c3030e
 }
 
 func (pmdc *providerMetadataConfig) apply(pmd *csaf.ProviderMetadata) {
