// This file is Free Software under the Apache-2.0 License
// without warranty, see README.md and LICENSES/Apache-2.0.txt for details.
//
// SPDX-License-Identifier: Apache-2.0
//
// SPDX-FileCopyrightText: 2022, 2023 German Federal Office for Information Security (BSI) <https://www.bsi.bund.de>
// Software-Engineering: 2022, 2023 Intevation GmbH <https://intevation.de>

package csaf_downloader

import (
	"bytes"
	"context"
	"crypto/sha256"
	"crypto/sha512"
	"crypto/tls"
	"encoding/json"
	"fmt"
	"hash"
	"io"
	"log/slog"
	"net/http"
	"net/url"
	"os"
	"path"
	"path/filepath"
	"slices"
	"strconv"
	"strings"
	"sync"
	"time"

	"github.com/ProtonMail/gopenpgp/v2/crypto"
	"golang.org/x/time/rate"

<<<<<<< HEAD
	"github.com/csaf-poc/csaf_distribution/v3/csaf"
	"github.com/csaf-poc/csaf_distribution/v3/pkg/errs"
	csafErrs "github.com/csaf-poc/csaf_distribution/v3/pkg/errs"
	"github.com/csaf-poc/csaf_distribution/v3/util"
)

type Downloader struct {
	cfg       *Config
=======
	"github.com/gocsaf/csaf/v3/csaf"
	"github.com/gocsaf/csaf/v3/util"
)

type hashFetchInfo struct {
	url       string
	preferred bool
	warn      bool
	hashType  hashAlgorithm
}

type downloader struct {
	cfg       *config
	client    *util.Client // Used for testing
>>>>>>> 3e16741e
	keys      *crypto.KeyRing
	validator csaf.RemoteValidator
	Forwarder *Forwarder
	mkdirMu   sync.Mutex
	statsMu   sync.Mutex
	stats     stats
	Csafs     chan []byte
}

// failedValidationDir is the name of the sub folder
// where advisories are stored that fail validation in
// unsafe mode.
const failedValidationDir = "failed_validation"

<<<<<<< HEAD
func NewDownloader(cfg *Config) (*Downloader, error) {

=======
func newDownloader(cfg *config) (*downloader, error) {
>>>>>>> 3e16741e
	var validator csaf.RemoteValidator

	if cfg.RemoteValidator != "" {
		validatorOptions := csaf.RemoteValidatorOptions{
			URL:     cfg.RemoteValidator,
			Presets: cfg.RemoteValidatorPresets,
			Cache:   cfg.RemoteValidatorCache,
		}
		var err error
		if validator, err = validatorOptions.Open(); err != nil {
			return nil, fmt.Errorf(
				"preparing remote validator failed: %w", err)
		}
		validator = csaf.SynchronizedRemoteValidator(validator)
	}

	return &Downloader{
		cfg:       cfg,
		validator: validator,
		Csafs:     make(chan []byte),
	}, nil
}

func (d *Downloader) Close() {
	if d.validator != nil {
		d.validator.Close()
		d.validator = nil
	}
	close(d.Csafs)
}

// addStats add stats to total stats
func (d *Downloader) addStats(o *stats) {
	d.statsMu.Lock()
	defer d.statsMu.Unlock()
	d.stats.add(o)
}

// logRedirect logs redirects of the http client.
func logRedirect(req *http.Request, via []*http.Request) error {
	vs := make([]string, len(via))
	for i, v := range via {
		vs[i] = v.URL.String()
	}
	slog.Debug("Redirecting",
		"to", req.URL.String(),
		"via", strings.Join(vs, " -> "))
	return nil
}

<<<<<<< HEAD
func (d *Downloader) httpClient() util.Client {

=======
func (d *downloader) httpClient() util.Client {
>>>>>>> 3e16741e
	hClient := http.Client{}

	if d.cfg.verbose() {
		hClient.CheckRedirect = logRedirect
	}

	var tlsConfig tls.Config
	if d.cfg.Insecure {
		tlsConfig.InsecureSkipVerify = true
	}

	if len(d.cfg.ClientCerts) != 0 {
		tlsConfig.Certificates = d.cfg.ClientCerts
	}

	hClient.Transport = &http.Transport{
		TLSClientConfig: &tlsConfig,
		Proxy:           http.ProxyFromEnvironment,
	}

	client := util.Client(&hClient)

	// Overwrite for testing purposes
	if d.client != nil {
		client = *d.client
	}

	// Add extra headers.
	client = &util.HeaderClient{
		Client: client,
		Header: d.cfg.ExtraHeader,
	}

	// Add optional URL logging.
	if d.cfg.verbose() {
		client = &util.LoggingClient{
			Client: client,
			Log:    httpLog("downloader"),
		}
	}

	// Add optional rate limiting.
	if d.cfg.Rate != nil {
		client = &util.LimitingClient{
			Client:  client,
			Limiter: rate.NewLimiter(rate.Limit(*d.cfg.Rate), 1),
		}
	}

	return client
}

// httpLog does structured logging in a [util.LoggingClient].
func httpLog(who string) func(string, string) {
	return func(method, url string) {
		slog.Debug("http",
			"who", who,
			"method", method,
			"url", url)
	}
}

func (d *Downloader) enumerate(domain string) error {
	client := d.httpClient()

	loader := csaf.NewProviderMetadataLoader(client)
	lpmd := loader.Enumerate(domain)

	docs := []any{}

	for _, pmd := range lpmd {
		if d.cfg.verbose() {
			for i := range pmd.Messages {
				slog.Debug("Enumerating provider-metadata.json",
					"domain", domain,
					"message", pmd.Messages[i].Message)
			}
		}

		docs = append(docs, pmd.Document)
	}

	// print the results
	doc, err := json.MarshalIndent(docs, "", "  ")
	if err != nil {
		slog.Error("Couldn't marshal PMD document json")
	}
	fmt.Println(string(doc))

	return nil
}

func (d *Downloader) download(ctx context.Context, domain string) error {
	client := d.httpClient()

	loader := csaf.NewProviderMetadataLoader(client)

	lpmd := loader.Load(domain)

	if !lpmd.Valid() {
		for i := range lpmd.Messages {
			slog.Error("Loading provider-metadata.json",
				"domain", domain,
				"message", lpmd.Messages[i].Message)
		}
		return errs.ErrCsafProviderIssue{Message: fmt.Sprintf("no valid provider-metadata.json found for '%s'", domain)}
	} else if d.cfg.verbose() {
		for i := range lpmd.Messages {
			slog.Debug("Loading provider-metadata.json",
				"domain", domain,
				"message", lpmd.Messages[i].Message)
		}
	}

	base, err := url.Parse(lpmd.URL)
	if err != nil {
		return errs.ErrCsafProviderIssue{Message: fmt.Sprintf("invalid URL '%s': %v", lpmd.URL, err)}
	}

	expr := util.NewPathEval()

	if err := d.loadOpenPGPKeys(
		client,
		lpmd.Document,
		base,
		expr,
	); err != nil {
		return errs.ErrCsafProviderIssue{Message: err.Error()}
	}

	afp := csaf.NewAdvisoryFileProcessor(
		client,
		expr,
		lpmd.Document,
		base)

	// Do we need time range based filtering?
	if d.cfg.Range != nil {
		slog.Debug("Setting up filter to accept advisories within",
			"timerange", d.cfg.Range)
		afp.AgeAccept = d.cfg.Range.Contains
	}

	return afp.Process(func(label csaf.TLPLabel, files []csaf.AdvisoryFile) error {
		return d.downloadFiles(ctx, label, files)
	})
}

func (d *Downloader) downloadFiles(
	ctx context.Context,
	label csaf.TLPLabel,
	files []csaf.AdvisoryFile,
) error {
	var (
		advisoryCh = make(chan csaf.AdvisoryFile)
		errorCh    = make(chan error)
		errDone    = make(chan struct{})
		errs       []error
		wg         sync.WaitGroup
	)

	// collect errors
	go func() {
		defer close(errDone)
		for err := range errorCh {
			errs = append(errs, err)
		}
	}()

	var n int
	if n = d.cfg.Worker; n < 1 {
		n = 1
	}

	for i := 0; i < n; i++ {
		wg.Add(1)
		go d.downloadWorker(ctx, &wg, label, advisoryCh, errorCh)
	}

allFiles:
	for _, file := range files {
		select {
		case advisoryCh <- file:
		case <-ctx.Done():
			break allFiles
		}
	}

	close(advisoryCh)
	wg.Wait()
	close(errorCh)
	<-errDone

	if len(errs) > 0 {
		return &csafErrs.CompositeErrCsafDownload{Errs: errs}
	}
	return nil
}

func (d *Downloader) loadOpenPGPKeys(
	client util.Client,
	doc any,
	base *url.URL,
	expr *util.PathEval,
) error {
	src, err := expr.Eval("$.public_openpgp_keys", doc)
	if err != nil {
		// no keys.
		return nil
	}

	var keys []csaf.PGPKey
	if err := util.ReMarshalJSON(&keys, src); err != nil {
		return err
	}

	if len(keys) == 0 {
		return nil
	}

	// Try to load

	for i := range keys {
		key := &keys[i]
		if key.URL == nil {
			continue
		}
		up, err := url.Parse(*key.URL)
		if err != nil {
			slog.Warn("Invalid URL",
				"url", *key.URL,
				"error", err)
			continue
		}

		u := base.ResolveReference(up).String()

		res, err := client.Get(u)
		if err != nil {
			slog.Warn(
				"Fetching public OpenPGP key failed",
				"url", u,
				"error", err)
			continue
		}
		if res.StatusCode != http.StatusOK {
			slog.Warn(
				"Fetching public OpenPGP key failed",
				"url", u,
				"status_code", res.StatusCode,
				"status", res.Status)
			continue
		}

		ckey, err := func() (*crypto.Key, error) {
			defer res.Body.Close()
			return crypto.NewKeyFromArmoredReader(res.Body)
		}()
		if err != nil {
			slog.Warn(
				"Reading public OpenPGP key failed",
				"url", u,
				"error", err)
			continue
		}

		if !strings.EqualFold(ckey.GetFingerprint(), string(key.Fingerprint)) {
			slog.Warn(
				"Fingerprint of public OpenPGP key does not match remotely loaded",
				"url", u, "fingerprint", key.Fingerprint, "remote-fingerprint", ckey.GetFingerprint())
			continue
		}
		if d.keys == nil {
			if keyring, err := crypto.NewKeyRing(ckey); err != nil {
				slog.Warn(
					"Creating store for public OpenPGP key failed",
					"url", u,
					"error", err)
			} else {
				d.keys = keyring
			}
		} else {
			d.keys.AddKey(ckey)
		}
	}
	return nil
}

// logValidationIssues logs the issues reported by the advisory schema validation.
func (d *Downloader) logValidationIssues(url string, errors []string, err error) {
	if err != nil {
		slog.Error("Failed to validate",
			"url", url,
			"error", err)
		return
	}
	if len(errors) > 0 {
		if d.cfg.verbose() {
			slog.Error("CSAF file has validation errors",
				"url", url,
				"error", strings.Join(errors, ", "))
		} else {
			slog.Error("CSAF file has validation errors",
				"url", url,
				"count", len(errors))
		}
	}
}

func (d *Downloader) downloadWorker(
	ctx context.Context,
	wg *sync.WaitGroup,
	label csaf.TLPLabel,
	files <-chan csaf.AdvisoryFile,
	errorCh chan<- error,
) {
	defer wg.Done()

	var (
		client             = d.httpClient()
		data               bytes.Buffer
		lastDir            string
		initialReleaseDate time.Time
		dateExtract        = util.TimeMatcher(&initialReleaseDate, time.RFC3339)
		lower              = strings.ToLower(string(label))
		stats              = stats{}
		expr               = util.NewPathEval()
	)

	// Add collected stats back to total.
	defer d.addStats(&stats)

nextAdvisory:
	for {
		var file csaf.AdvisoryFile
		var ok bool
		select {
		case file, ok = <-files:
			if !ok {
				return
			}
		case <-ctx.Done():
			return
		}

		u, err := url.Parse(file.URL())
		if err != nil {
			stats.downloadFailed++
			slog.Warn("Ignoring invalid URL",
				"url", file.URL(),
				"error", err)
			continue
		}

		if d.cfg.ignoreURL(file.URL()) {
			slog.Debug("Ignoring URL", "url", file.URL())
			continue
		}

		// Ignore not conforming filenames.
		filename := filepath.Base(u.Path)
		if !util.ConformingFileName(filename) {
			stats.filenameFailed++
			errorCh <- csafErrs.ErrInvalidCsaf{Message: fmt.Sprintf("CSAF has non conforming filename %s", filename)}
			slog.Warn("Ignoring none conforming filename",
				"filename", filename)
			continue
		}

		resp, err := client.Get(file.URL())
		if err != nil {
			stats.downloadFailed++
			errorCh <- csafErrs.ErrNetwork{Message: fmt.Sprintf("can't retrieve CSAF document %s from URL %s: %v", filename, file.URL(), err)}
			slog.Warn("Cannot GET",
				"url", file.URL(),
				"error", err)
			continue
		}
		responseBody, err := io.ReadAll(resp.Body)
		resp.Body.Close()
		if err != nil {
			stats.downloadFailed++
			errorCh <- csafErrs.ErrNetwork{Message: fmt.Sprintf("can't read response body containing CSAF document %s from URL %s: %v", filename, file.URL(), err)}
			slog.Warn("Cannot read response body",
				"url", file.URL(),
				"error", err)
			continue
		}

		if resp.StatusCode != http.StatusOK {
			switch {
			case resp.StatusCode == http.StatusUnauthorized:
				errorCh <- csafErrs.ErrInvalidCredentials{Message: fmt.Sprintf("invalid credentials to retrieve CSAF document %s at URL %s: %s", filename, file.URL(), resp.Status)}
			case resp.StatusCode == http.StatusNotFound:
				errorCh <- csafErrs.ErrCsafProviderIssue{Message: fmt.Sprintf("could not find CSAF document %s listed in table of content at URL %s: %s ", filename, file.URL(), resp.Status)}
			case resp.StatusCode >= 500:
				errorCh <- fmt.Errorf("could not retrieve CSAF document %s at URL %s: %s %w", filename, file.URL(), resp.Status, csafErrs.ErrRetryable) // mark as retryable error
			default:
				errorCh <- fmt.Errorf("could not retrieve CSAF document %s at URL %s: %s", filename, file.URL(), resp.Status)
			}
			stats.downloadFailed++
			slog.Warn("Cannot load",
				"url", file.URL(),
				"status", resp.Status,
				"status_code", resp.StatusCode)
			continue
		}

		// Warn if we do not get JSON.
		if ct := resp.Header.Get("Content-Type"); ct != "application/json" {
			slog.Warn("Content type is not 'application/json'",
				"url", file.URL(),
				"content_type", ct)
		}

		var (
			writers                    []io.Writer
			s256, s512                 hash.Hash
			s256Data, s512Data         []byte
			remoteSHA256, remoteSHA512 []byte
			signData                   []byte
		)

		hashToFetch := []hashFetchInfo{}
		if file.SHA512URL() != "" {
			hashToFetch = append(hashToFetch, hashFetchInfo{
				url:       file.SHA512URL(),
				warn:      true,
				hashType:  algSha512,
				preferred: strings.EqualFold(string(d.cfg.PreferredHash), string(algSha512)),
			})
		} else {
			slog.Info("SHA512 not present")
		}
		if file.SHA256URL() != "" {
			hashToFetch = append(hashToFetch, hashFetchInfo{
				url:       file.SHA256URL(),
				warn:      true,
				hashType:  algSha256,
				preferred: strings.EqualFold(string(d.cfg.PreferredHash), string(algSha256)),
			})
		} else {
			slog.Info("SHA256 not present")
		}
		if file.IsDirectory() {
			for i := range hashToFetch {
				hashToFetch[i].warn = false
			}
		}

		remoteSHA256, s256Data, remoteSHA512, s512Data = loadHashes(client, hashToFetch)
		if remoteSHA512 != nil {
			s512 = sha512.New()
			writers = append(writers, s512)
		}
		if remoteSHA256 != nil {
			s256 = sha256.New()
			writers = append(writers, s256)
		}

		// Remember the data as we need to store it to file later.
		data.Reset()
		writers = append(writers, &data)

		// Download the advisory and hash it.
		hasher := io.MultiWriter(writers...)

		var doc any

		if err := func() error {
			tee := io.TeeReader(bytes.NewReader(responseBody), hasher)
			return json.NewDecoder(tee).Decode(&doc)
		}(); err != nil {
			stats.downloadFailed++
			errorCh <- csafErrs.ErrInvalidCsaf{Message: fmt.Sprintf("CSAF document %s at URL %s is not valid json: %v", filename, file.URL(), err)}
			slog.Warn("Downloading failed",
				"url", file.URL(),
				"error", err)
			continue
		}

		// Compare the checksums.
		s256Check := func() error {
			if s256 != nil && !bytes.Equal(s256.Sum(nil), remoteSHA256) {
				stats.sha256Failed++
				errorCh <- csafErrs.ErrCsafProviderIssue{Message: fmt.Sprintf("SHA256 checksum of CSAF document %s at URL %s does not match", filename, file.URL())}
				return fmt.Errorf("SHA256 checksum of %s does not match", file.URL())
			}
			return nil
		}

		s512Check := func() error {
			if s512 != nil && !bytes.Equal(s512.Sum(nil), remoteSHA512) {
				stats.sha512Failed++
				errorCh <- csafErrs.ErrCsafProviderIssue{Message: fmt.Sprintf("SHA512 checksum of CSAF document %s at URL %s does not match", filename, file.URL())}
				return fmt.Errorf("SHA512 checksum of %s does not match", file.URL())
			}
			return nil
		}

		// Validate OpenPGP signature.
		keysCheck := func() error {
			// Only check signature if we have loaded keys.
			if d.keys == nil {
				return nil
			}
			var sign *crypto.PGPSignature
			sign, signData, err = loadSignature(client, file.SignURL())
			if err != nil {
				slog.Warn("Downloading signature failed",
					"url", file.SignURL(),
					"error", err)
			}
			if sign != nil {
				if err := d.checkSignature(data.Bytes(), sign); err != nil {
					if !d.cfg.IgnoreSignatureCheck {
						stats.signatureFailed++
						errorCh <- csafErrs.ErrCsafProviderIssue{Message: fmt.Sprintf("cannot verify signature for CSAF document %s at URL %s: %v", filename, file.URL(), err)}
						return fmt.Errorf("cannot verify signature for %s: %v", file.URL(), err)
					}
				}
			}
			return nil
		}

		// Validate against CSAF schema.
		schemaCheck := func() error {
			if errors, err := csaf.ValidateCSAF(doc); err != nil || len(errors) > 0 {
				stats.schemaFailed++
				if err != nil {
					errorCh <- fmt.Errorf("schema validation for CSAF document %s failed: %w", filename, err)
				} else {
					errorCh <- csafErrs.ErrInvalidCsaf{Message: fmt.Sprintf("CSAF document %s at URL %s does not conform to JSON schema: %v", filename, file.URL(), errors)}
				}
				d.logValidationIssues(file.URL(), errors, err)
				return fmt.Errorf("schema validation for %q failed", file.URL())
			}
			return nil
		}

		// Validate if filename is conforming.
		filenameCheck := func() error {
			if err := util.IDMatchesFilename(expr, doc, filename); err != nil {
				stats.filenameFailed++
				errorCh <- csafErrs.ErrInvalidCsaf{Message: fmt.Sprintf("invalid CSAF document %s at URL %s: %v", filename, file.URL(), err)}
				return fmt.Errorf("filename not conforming %s: %s", file.URL(), err)
			}
			return nil
		}

		// Validate against remote validator.
		remoteValidatorCheck := func() error {
			if d.validator == nil {
				return nil
			}
			rvr, err := d.validator.Validate(doc)
			if err != nil {
				errorCh <- fmt.Errorf(
					"calling remote validator on %q failed: %w",
					file.URL(), err)
				return nil
			}
			if !rvr.Valid {
				stats.remoteFailed++
				errorCh <- csafErrs.ErrInvalidCsaf{Message: fmt.Sprintf("remote validation of CSAF document %s at URL %s failed", filename, file.URL())}
				return fmt.Errorf("remote validation of %q failed", file.URL())
			}
			return nil
		}

		// Run all the validations.
		valStatus := notValidatedValidationStatus
		for _, check := range []func() error{
			s256Check,
			s512Check,
			keysCheck,
			schemaCheck,
			filenameCheck,
			remoteValidatorCheck,
		} {
			if err := check(); err != nil {
				slog.Error("Validation check failed", "error", err)
				valStatus.update(invalidValidationStatus)
				if d.cfg.ValidationMode == ValidationStrict {
					continue nextAdvisory
				}
			}
		}
		valStatus.update(validValidationStatus)

		// Send to forwarder
		if d.Forwarder != nil {
			d.Forwarder.forward(
				filename, data.String(),
				valStatus,
				string(s256Data),
				string(s512Data))
		}

		if d.cfg.ForwardChannel {
			// the bytes slice is modified by the next buffer modification, so we need to copy it
			d.Csafs <- slices.Clone(data.Bytes())
		}

		if d.cfg.NoStore {
			// Do not write locally.
			if valStatus == validValidationStatus {
				stats.succeeded++
			}
			continue
		}

		if err := expr.Extract(
			`$.document.tracking.initial_release_date`, dateExtract, false, doc,
		); err != nil {
			slog.Warn("Cannot extract initial_release_date from advisory",
				"url", file.URL())
			initialReleaseDate = time.Now()
		}
		initialReleaseDate = initialReleaseDate.UTC()

		// Advisories that failed validation are stored in a special folder.
		var newDir string
		if valStatus != validValidationStatus {
			newDir = path.Join(d.cfg.Directory, failedValidationDir)
		} else {
			newDir = d.cfg.Directory
		}

		// Do we have a configured destination folder?
		if d.cfg.Folder != "" {
			newDir = path.Join(newDir, d.cfg.Folder)
		} else {
			newDir = path.Join(newDir, lower, strconv.Itoa(initialReleaseDate.Year()))
		}

		if newDir != lastDir {
			if err := d.mkdirAll(newDir, 0755); err != nil {
				errorCh <- err
				continue
			}
			lastDir = newDir
		}

		// Write advisory to file
		path := filepath.Join(lastDir, filename)

		// Write data to disk.
		for _, x := range []struct {
			p string
			d []byte
		}{
			{path, data.Bytes()},
			{path + ".sha256", s256Data},
			{path + ".sha512", s512Data},
			{path + ".asc", signData},
		} {
			if x.d != nil {
				if err := os.WriteFile(x.p, x.d, 0644); err != nil {
					errorCh <- err
					continue nextAdvisory
				}
			}
		}

		stats.succeeded++
		slog.Info("Written advisory", "path", path)
	}
}

func (d *Downloader) mkdirAll(path string, perm os.FileMode) error {
	d.mkdirMu.Lock()
	defer d.mkdirMu.Unlock()
	return os.MkdirAll(path, perm)
}

func (d *Downloader) checkSignature(data []byte, sign *crypto.PGPSignature) error {
	pm := crypto.NewPlainMessage(data)
	t := crypto.GetUnixTime()
	return d.keys.VerifyDetached(pm, sign, t)
}

func loadSignature(client util.Client, p string) (*crypto.PGPSignature, []byte, error) {
	resp, err := client.Get(p)
	if err != nil {
		return nil, nil, err
	}
	defer resp.Body.Close()
	if resp.StatusCode != http.StatusOK {
		return nil, nil, fmt.Errorf(
			"fetching signature from '%s' failed: %s (%d)", p, resp.Status, resp.StatusCode)
	}
	data, err := io.ReadAll(resp.Body)
	if err != nil {
		return nil, nil, err
	}
	sign, err := crypto.NewPGPSignatureFromArmored(string(data))
	if err != nil {
		return nil, nil, err
	}
	return sign, data, nil
}

func loadHashes(client util.Client, hashes []hashFetchInfo) ([]byte, []byte, []byte, []byte) {
	var remoteSha256, remoteSha512, sha256Data, sha512Data []byte

	// Load preferred hashes first
	slices.SortStableFunc(hashes, func(a, b hashFetchInfo) int {
		if a.preferred == b.preferred {
			return 0
		}
		if a.preferred && !b.preferred {
			return -1
		}
		return 1
	})
	for _, h := range hashes {
		if remote, data, err := loadHash(client, h.url); err != nil {
			if h.warn {
				slog.Warn("Cannot fetch hash",
					"hash", h.hashType,
					"url", h.url,
					"error", err)
			} else {
				slog.Info("Hash not present", "hash", h.hashType, "file", h.url)
			}
		} else {
			switch h.hashType {
			case algSha512:
				{
					remoteSha512 = remote
					sha512Data = data
				}
			case algSha256:
				{
					remoteSha256 = remote
					sha256Data = data
				}
			}
			if h.preferred {
				break
			}
		}
	}
	return remoteSha256, sha256Data, remoteSha512, sha512Data
}

func loadHash(client util.Client, p string) ([]byte, []byte, error) {
	resp, err := client.Get(p)
	if err != nil {
		return nil, nil, err
	}
	defer resp.Body.Close()
	if resp.StatusCode != http.StatusOK {
		return nil, nil, fmt.Errorf(
			"fetching hash from '%s' failed: %s (%d)", p, resp.Status, resp.StatusCode)
	}
	var data bytes.Buffer
	tee := io.TeeReader(resp.Body, &data)
	hash, err := util.HashFromReader(tee)
	if err != nil {
		return nil, nil, err
	}
	return hash, data.Bytes(), nil
}

// run performs the downloads for all the given domains.
func (d *Downloader) Run(ctx context.Context, domains []string) error {
	defer d.stats.log()
	for _, domain := range domains {
		if err := d.download(ctx, domain); err != nil {
			return err
		}
	}
	return nil
}

// runEnumerate performs the enumeration of PMDs for all the given domains.
func (d *Downloader) RunEnumerate(domains []string) error {
	defer d.stats.log()
	for _, domain := range domains {
		if err := d.enumerate(domain); err != nil {
			return err
		}
	}
	return nil
}<|MERGE_RESOLUTION|>--- conflicted
+++ resolved
@@ -33,16 +33,14 @@
 	"github.com/ProtonMail/gopenpgp/v2/crypto"
 	"golang.org/x/time/rate"
 
-<<<<<<< HEAD
-	"github.com/csaf-poc/csaf_distribution/v3/csaf"
-	"github.com/csaf-poc/csaf_distribution/v3/pkg/errs"
-	csafErrs "github.com/csaf-poc/csaf_distribution/v3/pkg/errs"
-	"github.com/csaf-poc/csaf_distribution/v3/util"
+	"github.com/gocsaf/csaf/v3/csaf"
+	"github.com/gocsaf/csaf/v3/pkg/errs"
+	csafErrs "github.com/gocsaf/csaf/v3/pkg/errs"
+	"github.com/gocsaf/csaf/v3/util"
 )
 
 type Downloader struct {
 	cfg       *Config
-=======
 	"github.com/gocsaf/csaf/v3/csaf"
 	"github.com/gocsaf/csaf/v3/util"
 )
@@ -57,7 +55,6 @@
 type downloader struct {
 	cfg       *config
 	client    *util.Client // Used for testing
->>>>>>> 3e16741e
 	keys      *crypto.KeyRing
 	validator csaf.RemoteValidator
 	Forwarder *Forwarder
@@ -72,12 +69,8 @@
 // unsafe mode.
 const failedValidationDir = "failed_validation"
 
-<<<<<<< HEAD
 func NewDownloader(cfg *Config) (*Downloader, error) {
 
-=======
-func newDownloader(cfg *config) (*downloader, error) {
->>>>>>> 3e16741e
 	var validator csaf.RemoteValidator
 
 	if cfg.RemoteValidator != "" {
@@ -128,12 +121,8 @@
 	return nil
 }
 
-<<<<<<< HEAD
 func (d *Downloader) httpClient() util.Client {
 
-=======
-func (d *downloader) httpClient() util.Client {
->>>>>>> 3e16741e
 	hClient := http.Client{}
 
 	if d.cfg.verbose() {
