// This file is Free Software under the Apache-2.0 License
// without warranty, see README.md and LICENSES/Apache-2.0.txt for details.
//
// SPDX-License-Identifier: Apache-2.0
//
// SPDX-FileCopyrightText: 2022, 2023 German Federal Office for Information Security (BSI) <https://www.bsi.bund.de>
// Software-Engineering: 2022, 2023 Intevation GmbH <https://intevation.de>

package csaf_downloader

import (
	"bytes"
	"context"
	"crypto/sha256"
	"crypto/sha512"
	"crypto/tls"
	"encoding/json"
	"fmt"
	"hash"
	"io"
	"log/slog"
	"net/http"
	"net/url"
	"os"
	"path"
	"path/filepath"
	"strconv"
	"strings"
	"sync"
	"time"

	"github.com/ProtonMail/gopenpgp/v2/crypto"
	"golang.org/x/time/rate"

	"github.com/csaf-poc/csaf_distribution/v3/csaf"
	"github.com/csaf-poc/csaf_distribution/v3/pkg/errs"
	csafErrs "github.com/csaf-poc/csaf_distribution/v3/pkg/errs"
	"github.com/csaf-poc/csaf_distribution/v3/util"
)

type Downloader struct {
	cfg       *Config
	keys      *crypto.KeyRing
	validator csaf.RemoteValidator
	Forwarder *Forwarder
	mkdirMu   sync.Mutex
	statsMu   sync.Mutex
	stats     stats
	Csafs     chan []byte
}

// failedValidationDir is the name of the sub folder
// where advisories are stored that fail validation in
// unsafe mode.
const failedValidationDir = "failed_validation"

func NewDownloader(cfg *Config) (*Downloader, error) {

	var validator csaf.RemoteValidator

	if cfg.RemoteValidator != "" {
		validatorOptions := csaf.RemoteValidatorOptions{
			URL:     cfg.RemoteValidator,
			Presets: cfg.RemoteValidatorPresets,
			Cache:   cfg.RemoteValidatorCache,
		}
		var err error
		if validator, err = validatorOptions.Open(); err != nil {
			return nil, fmt.Errorf(
				"preparing remote validator failed: %w", err)
		}
		validator = csaf.SynchronizedRemoteValidator(validator)
	}

	return &Downloader{
		cfg:       cfg,
		validator: validator,
		Csafs:     make(chan []byte),
	}, nil
}

func (d *Downloader) Close() {
	if d.validator != nil {
		d.validator.Close()
		d.validator = nil
	}
	close(d.Csafs)
}

// addStats add stats to total stats
func (d *Downloader) addStats(o *stats) {
	d.statsMu.Lock()
	defer d.statsMu.Unlock()
	d.stats.add(o)
}

// logRedirect logs redirects of the http client.
func logRedirect(req *http.Request, via []*http.Request) error {
	vs := make([]string, len(via))
	for i, v := range via {
		vs[i] = v.URL.String()
	}
	slog.Debug("Redirecting",
		"to", req.URL.String(),
		"via", strings.Join(vs, " -> "))
	return nil
}

func (d *Downloader) httpClient() util.Client {

	hClient := http.Client{}

	if d.cfg.verbose() {
		hClient.CheckRedirect = logRedirect
	}

	var tlsConfig tls.Config
	if d.cfg.Insecure {
		tlsConfig.InsecureSkipVerify = true
	}

	if len(d.cfg.ClientCerts) != 0 {
		tlsConfig.Certificates = d.cfg.ClientCerts
	}

	hClient.Transport = &http.Transport{
		TLSClientConfig: &tlsConfig,
	}

	client := util.Client(&hClient)

	// Add extra headers.
	client = &util.HeaderClient{
		Client: client,
		Header: d.cfg.ExtraHeader,
	}

	// Add optional URL logging.
	if d.cfg.verbose() {
		client = &util.LoggingClient{
			Client: client,
			Log:    httpLog("downloader"),
		}
	}

	// Add optional rate limiting.
	if d.cfg.Rate != nil {
		client = &util.LimitingClient{
			Client:  client,
			Limiter: rate.NewLimiter(rate.Limit(*d.cfg.Rate), 1),
		}
	}

	return client
}

// httpLog does structured logging in a [util.LoggingClient].
func httpLog(who string) func(string, string) {
	return func(method, url string) {
		slog.Debug("http",
			"who", who,
			"method", method,
			"url", url)
	}
}

func (d *Downloader) enumerate(domain string) error {
	client := d.httpClient()

	loader := csaf.NewProviderMetadataLoader(client)
	lpmd := loader.Enumerate(domain)

	docs := []any{}

	for _, pmd := range lpmd {
		if d.cfg.verbose() {
			for i := range pmd.Messages {
				slog.Debug("Enumerating provider-metadata.json",
					"domain", domain,
					"message", pmd.Messages[i].Message)
			}
		}

		docs = append(docs, pmd.Document)
	}

	// print the results
	doc, err := json.MarshalIndent(docs, "", "  ")
	if err != nil {
		slog.Error("Couldn't marshal PMD document json")
	}
	fmt.Println(string(doc))

	return nil
}

func (d *Downloader) download(ctx context.Context, domain string) error {
	client := d.httpClient()

	loader := csaf.NewProviderMetadataLoader(client)

	lpmd := loader.Load(domain)

	if !lpmd.Valid() {
		for i := range lpmd.Messages {
			slog.Error("Loading provider-metadata.json",
				"domain", domain,
				"message", lpmd.Messages[i].Message)
		}
<<<<<<< HEAD
		return fmt.Errorf("no valid provider-metadata.json found for '%s'", domain)
=======
		return errs.ErrCsafProviderIssue{Message: fmt.Sprintf("no valid provider-metadata.json found for '%s'", domain)}
>>>>>>> c7d7903a
	} else if d.cfg.verbose() {
		for i := range lpmd.Messages {
			slog.Debug("Loading provider-metadata.json",
				"domain", domain,
				"message", lpmd.Messages[i].Message)
		}
	}

	base, err := url.Parse(lpmd.URL)
	if err != nil {
		return errs.ErrCsafProviderIssue{Message: fmt.Sprintf("invalid URL '%s': %v", lpmd.URL, err)}
	}

	expr := util.NewPathEval()

	if err := d.loadOpenPGPKeys(
		client,
		lpmd.Document,
		base,
		expr,
	); err != nil {
		return errs.ErrCsafProviderIssue{Message: err.Error()}
	}

	afp := csaf.NewAdvisoryFileProcessor(
		client,
		expr,
		lpmd.Document,
		base)

	// Do we need time range based filtering?
	if d.cfg.Range != nil {
		slog.Debug("Setting up filter to accept advisories within",
			"timerange", d.cfg.Range)
		afp.AgeAccept = d.cfg.Range.Contains
	}

	return afp.Process(func(label csaf.TLPLabel, files []csaf.AdvisoryFile) error {
		return d.downloadFiles(ctx, label, files)
	})
}

func (d *Downloader) downloadFiles(
	ctx context.Context,
	label csaf.TLPLabel,
	files []csaf.AdvisoryFile,
) error {

	var (
		advisoryCh = make(chan csaf.AdvisoryFile)
		errorCh    = make(chan error)
		errDone    = make(chan struct{})
		errs       []error
		wg         sync.WaitGroup
	)

	// collect errors
	go func() {
		defer close(errDone)
		for err := range errorCh {
			errs = append(errs, err)
		}
	}()

	var n int
	if n = d.cfg.Worker; n < 1 {
		n = 1
	}

	for i := 0; i < n; i++ {
		wg.Add(1)
		go d.downloadWorker(ctx, &wg, label, advisoryCh, errorCh)
	}

allFiles:
	for _, file := range files {
		select {
		case advisoryCh <- file:
		case <-ctx.Done():
			break allFiles
		}
	}

	close(advisoryCh)
	wg.Wait()
	close(errorCh)
	<-errDone

	if len(errs) > 0 {
		return &csafErrs.CompositeErrCsafDownload{Errs: errs}
	}
	return nil
}

func (d *Downloader) loadOpenPGPKeys(
	client util.Client,
	doc any,
	base *url.URL,
	expr *util.PathEval,
) error {

	src, err := expr.Eval("$.public_openpgp_keys", doc)
	if err != nil {
		// no keys.
		return nil
	}

	var keys []csaf.PGPKey
	if err := util.ReMarshalJSON(&keys, src); err != nil {
		return err
	}

	if len(keys) == 0 {
		return nil
	}

	// Try to load

	for i := range keys {
		key := &keys[i]
		if key.URL == nil {
			continue
		}
		up, err := url.Parse(*key.URL)
		if err != nil {
			slog.Warn("Invalid URL",
				"url", *key.URL,
				"error", err)
			continue
		}

		u := base.ResolveReference(up).String()

		res, err := client.Get(u)
		if err != nil {
			slog.Warn(
				"Fetching public OpenPGP key failed",
				"url", u,
				"error", err)
			continue
		}
		if res.StatusCode != http.StatusOK {
			slog.Warn(
				"Fetching public OpenPGP key failed",
				"url", u,
				"status_code", res.StatusCode,
				"status", res.Status)
			continue
		}

		ckey, err := func() (*crypto.Key, error) {
			defer res.Body.Close()
			return crypto.NewKeyFromArmoredReader(res.Body)
		}()

		if err != nil {
			slog.Warn(
				"Reading public OpenPGP key failed",
				"url", u,
				"error", err)
			continue
		}

		if !strings.EqualFold(ckey.GetFingerprint(), string(key.Fingerprint)) {
			slog.Warn(
				"Fingerprint of public OpenPGP key does not match remotely loaded",
				"url", u)
			continue
		}
		if d.keys == nil {
			if keyring, err := crypto.NewKeyRing(ckey); err != nil {
				slog.Warn(
					"Creating store for public OpenPGP key failed",
					"url", u,
					"error", err)
			} else {
				d.keys = keyring
			}
		} else {
			d.keys.AddKey(ckey)
		}
	}
	return nil
}

// logValidationIssues logs the issues reported by the advisory schema validation.
func (d *Downloader) logValidationIssues(url string, errors []string, err error) {
	if err != nil {
		slog.Error("Failed to validate",
			"url", url,
			"error", err)
		return
	}
	if len(errors) > 0 {
		if d.cfg.verbose() {
			slog.Error("CSAF file has validation errors",
				"url", url,
				"error", strings.Join(errors, ", "))
		} else {
			slog.Error("CSAF file has validation errors",
				"url", url,
				"count", len(errors))
		}
	}
}

func (d *Downloader) downloadWorker(
	ctx context.Context,
	wg *sync.WaitGroup,
	label csaf.TLPLabel,
	files <-chan csaf.AdvisoryFile,
	errorCh chan<- error,
) {
	defer wg.Done()

	var (
		client             = d.httpClient()
		data               bytes.Buffer
		lastDir            string
		initialReleaseDate time.Time
		dateExtract        = util.TimeMatcher(&initialReleaseDate, time.RFC3339)
		lower              = strings.ToLower(string(label))
		stats              = stats{}
		expr               = util.NewPathEval()
	)

	// Add collected stats back to total.
	defer d.addStats(&stats)

nextAdvisory:
	for {
		var file csaf.AdvisoryFile
		var ok bool
		select {
		case file, ok = <-files:
			if !ok {
				return
			}
		case <-ctx.Done():
			return
		}

		u, err := url.Parse(file.URL())
		if err != nil {
			stats.downloadFailed++
			slog.Warn("Ignoring invalid URL",
				"url", file.URL(),
				"error", err)
			continue
		}

		if d.cfg.ignoreURL(file.URL()) {
			slog.Debug("Ignoring URL", "url", file.URL())
			continue
		}

		// Ignore not conforming filenames.
		filename := filepath.Base(u.Path)
		if !util.ConformingFileName(filename) {
			stats.filenameFailed++
			errorCh <- csafErrs.ErrInvalidCsaf{Message: fmt.Sprintf("CSAF has non conforming filename %s", filename)}
			slog.Warn("Ignoring none conforming filename",
				"filename", filename)
			continue
		}

		resp, err := client.Get(file.URL())
		if err != nil {
			stats.downloadFailed++
			errorCh <- csafErrs.ErrNetwork{Message: fmt.Sprintf("can't retrieve CSAF document %s from URL %s: %v", filename, file.URL(), err)}
			slog.Warn("Cannot GET",
				"url", file.URL(),
				"error", err)
			continue
		}

		if resp.StatusCode != http.StatusOK {
			switch {
			case resp.StatusCode == http.StatusUnauthorized:
				errorCh <- csafErrs.ErrInvalidCredentials{Message: fmt.Sprintf("invalid credentials to retrieve CSAF document %s at URL %s: %s", filename, file.URL(), resp.Status)}
			case resp.StatusCode == http.StatusNotFound:
				errorCh <- csafErrs.ErrCsafProviderIssue{Message: fmt.Sprintf("could not find CSAF document %s listed in table of content at URL %s: %s ", filename, file.URL(), resp.Status)}
			case resp.StatusCode >= 500:
				errorCh <- fmt.Errorf("could not retrieve CSAF document %s at URL %s: %s %w", filename, file.URL(), resp.Status, csafErrs.ErrRetryable) // mark as retryable error
			default:
				errorCh <- fmt.Errorf("could not retrieve CSAF document %s at URL %s: %s", filename, file.URL(), resp.Status)
			}
			stats.downloadFailed++
			slog.Warn("Cannot load",
				"url", file.URL(),
				"status", resp.Status,
				"status_code", resp.StatusCode)
			continue
		}

		// Warn if we do not get JSON.
		if ct := resp.Header.Get("Content-Type"); ct != "application/json" {
			slog.Warn("Content type is not 'application/json'",
				"url", file.URL(),
				"content_type", ct)
		}

		var (
			writers                    []io.Writer
			s256, s512                 hash.Hash
			s256Data, s512Data         []byte
			remoteSHA256, remoteSHA512 []byte
			signData                   []byte
		)

		// Only hash when we have a remote counter part we can compare it with.
		if remoteSHA256, s256Data, err = loadHash(client, file.SHA256URL()); err != nil {
			slog.Warn("Cannot fetch SHA256",
				"url", file.SHA256URL(),
				"error", err)
		} else {
			s256 = sha256.New()
			writers = append(writers, s256)
		}

		if remoteSHA512, s512Data, err = loadHash(client, file.SHA512URL()); err != nil {
			slog.Warn("Cannot fetch SHA512",
				"url", file.SHA512URL(),
				"error", err)
		} else {
			s512 = sha512.New()
			writers = append(writers, s512)
		}

		// Remember the data as we need to store it to file later.
		data.Reset()
		writers = append(writers, &data)

		// Download the advisory and hash it.
		hasher := io.MultiWriter(writers...)

		var doc any

		if err := func() error {
			defer resp.Body.Close()
			tee := io.TeeReader(resp.Body, hasher)
			return json.NewDecoder(tee).Decode(&doc)
		}(); err != nil {
			stats.downloadFailed++
			errorCh <- csafErrs.ErrInvalidCsaf{Message: fmt.Sprintf("CSAF document %s at URL %s is not valid json: %v", filename, file.URL(), err)}
			slog.Warn("Downloading failed",
				"url", file.URL(),
				"error", err)
			continue
		}

		// Compare the checksums.
		s256Check := func() error {
			if s256 != nil && !bytes.Equal(s256.Sum(nil), remoteSHA256) {
				stats.sha256Failed++
				errorCh <- csafErrs.ErrCsafProviderIssue{Message: fmt.Sprintf("SHA256 checksum of CSAF document %s at URL %s does not match", filename, file.URL())}
				return fmt.Errorf("SHA256 checksum of %s does not match", file.URL())
			}
			return nil
		}

		s512Check := func() error {
			if s512 != nil && !bytes.Equal(s512.Sum(nil), remoteSHA512) {
				stats.sha512Failed++
				errorCh <- csafErrs.ErrCsafProviderIssue{Message: fmt.Sprintf("SHA512 checksum of CSAF document %s at URL %s does not match", filename, file.URL())}
				return fmt.Errorf("SHA512 checksum of %s does not match", file.URL())
			}
			return nil
		}

		// Validate OpenPGP signature.
		keysCheck := func() error {
			// Only check signature if we have loaded keys.
			if d.keys == nil {
				return nil
			}
			var sign *crypto.PGPSignature
			sign, signData, err = loadSignature(client, file.SignURL())
			if err != nil {
				slog.Warn("Downloading signature failed",
					"url", file.SignURL(),
					"error", err)
			}
			if sign != nil {
				if err := d.checkSignature(data.Bytes(), sign); err != nil {
					if !d.cfg.IgnoreSignatureCheck {
						stats.signatureFailed++
						errorCh <- csafErrs.ErrCsafProviderIssue{Message: fmt.Sprintf("cannot verify signature for CSAF document %s at URL %s: %v", filename, file.URL(), err)}
						return fmt.Errorf("cannot verify signature for %s: %v", file.URL(), err)
					}
				}
			}
			return nil
		}

		// Validate against CSAF schema.
		schemaCheck := func() error {
			if errors, err := csaf.ValidateCSAF(doc); err != nil || len(errors) > 0 {
				stats.schemaFailed++
				if err != nil {
					errorCh <- fmt.Errorf("schema validation for CSAF document %s failed: %w", filename, err)
				} else {
					errorCh <- csafErrs.ErrInvalidCsaf{Message: fmt.Sprintf("CSAF document %s at URL %s does not conform to JSON schema: %v", filename, file.URL(), errors)}
				}
				d.logValidationIssues(file.URL(), errors, err)
				return fmt.Errorf("schema validation for %q failed", file.URL())
			}
			return nil
		}

		// Validate if filename is conforming.
		filenameCheck := func() error {
			if err := util.IDMatchesFilename(expr, doc, filename); err != nil {
				stats.filenameFailed++
				errorCh <- csafErrs.ErrInvalidCsaf{Message: fmt.Sprintf("invalid CSAF document %s at URL %s: %v", filename, file.URL(), err)}
				return fmt.Errorf("filename not conforming %s: %s", file.URL(), err)
			}
			return nil
		}

		// Validate against remote validator.
		remoteValidatorCheck := func() error {
			if d.validator == nil {
				return nil
			}
			rvr, err := d.validator.Validate(doc)
			if err != nil {
				errorCh <- fmt.Errorf(
					"calling remote validator on %q failed: %w",
					file.URL(), err)
				return nil
			}
			if !rvr.Valid {
				stats.remoteFailed++
				errorCh <- csafErrs.ErrInvalidCsaf{Message: fmt.Sprintf("remote validation of CSAF document %s at URL %s failed", filename, file.URL())}
				return fmt.Errorf("remote validation of %q failed", file.URL())
			}
			return nil
		}

		// Run all the validations.
		valStatus := notValidatedValidationStatus
		for _, check := range []func() error{
			s256Check,
			s512Check,
			keysCheck,
			schemaCheck,
			filenameCheck,
			remoteValidatorCheck,
		} {
			if err := check(); err != nil {
				slog.Error("Validation check failed", "error", err)
				valStatus.update(invalidValidationStatus)
				if d.cfg.ValidationMode == ValidationStrict {
					continue nextAdvisory
				}
			}
		}
		valStatus.update(validValidationStatus)

		// Send to forwarder
		if d.Forwarder != nil {
			d.Forwarder.forward(
				filename, data.String(),
				valStatus,
				string(s256Data),
				string(s512Data))
		}

		if d.cfg.ForwardChannel {
			d.Csafs <- data.Bytes()
		}

		if d.cfg.NoStore {
			// Do not write locally.
			if valStatus == validValidationStatus {
				stats.succeeded++
			}
			continue
		}

		if err := expr.Extract(
			`$.document.tracking.initial_release_date`, dateExtract, false, doc,
		); err != nil {
			slog.Warn("Cannot extract initial_release_date from advisory",
				"url", file.URL())
			initialReleaseDate = time.Now()
		}
		initialReleaseDate = initialReleaseDate.UTC()

		// Advisories that failed validation are stored in a special folder.
		var newDir string
		if valStatus != validValidationStatus {
			newDir = path.Join(d.cfg.Directory, failedValidationDir)
		} else {
			newDir = d.cfg.Directory
		}

		// Do we have a configured destination folder?
		if d.cfg.Folder != "" {
			newDir = path.Join(newDir, d.cfg.Folder)
		} else {
			newDir = path.Join(newDir, lower, strconv.Itoa(initialReleaseDate.Year()))
		}

		if newDir != lastDir {
			if err := d.mkdirAll(newDir, 0755); err != nil {
				errorCh <- err
				continue
			}
			lastDir = newDir
		}

		// Write advisory to file
		path := filepath.Join(lastDir, filename)

		// Write data to disk.
		for _, x := range []struct {
			p string
			d []byte
		}{
			{path, data.Bytes()},
			{path + ".sha256", s256Data},
			{path + ".sha512", s512Data},
			{path + ".asc", signData},
		} {
			if x.d != nil {
				if err := os.WriteFile(x.p, x.d, 0644); err != nil {
					errorCh <- err
					continue nextAdvisory
				}
			}
		}

		stats.succeeded++
		slog.Info("Written advisory", "path", path)
	}
}

func (d *Downloader) mkdirAll(path string, perm os.FileMode) error {
	d.mkdirMu.Lock()
	defer d.mkdirMu.Unlock()
	return os.MkdirAll(path, perm)
}

func (d *Downloader) checkSignature(data []byte, sign *crypto.PGPSignature) error {
	pm := crypto.NewPlainMessage(data)
	t := crypto.GetUnixTime()
	return d.keys.VerifyDetached(pm, sign, t)
}

func loadSignature(client util.Client, p string) (*crypto.PGPSignature, []byte, error) {
	resp, err := client.Get(p)
	if err != nil {
		return nil, nil, err
	}
	if resp.StatusCode != http.StatusOK {
		return nil, nil, fmt.Errorf(
			"fetching signature from '%s' failed: %s (%d)", p, resp.Status, resp.StatusCode)
	}
	defer resp.Body.Close()
	data, err := io.ReadAll(resp.Body)
	if err != nil {
		return nil, nil, err
	}
	sign, err := crypto.NewPGPSignatureFromArmored(string(data))
	if err != nil {
		return nil, nil, err
	}
	return sign, data, nil
}

func loadHash(client util.Client, p string) ([]byte, []byte, error) {
	resp, err := client.Get(p)
	if err != nil {
		return nil, nil, err
	}
	if resp.StatusCode != http.StatusOK {
		return nil, nil, fmt.Errorf(
			"fetching hash from '%s' failed: %s (%d)", p, resp.Status, resp.StatusCode)
	}
	defer resp.Body.Close()
	var data bytes.Buffer
	tee := io.TeeReader(resp.Body, &data)
	hash, err := util.HashFromReader(tee)
	if err != nil {
		return nil, nil, err
	}
	return hash, data.Bytes(), nil
}

// run performs the downloads for all the given domains.
func (d *Downloader) Run(ctx context.Context, domains []string) error {
	defer d.stats.log()
	for _, domain := range domains {
		if err := d.download(ctx, domain); err != nil {
			return err
		}
	}
	return nil
}

// runEnumerate performs the enumeration of PMDs for all the given domains.
func (d *Downloader) RunEnumerate(domains []string) error {
	defer d.stats.log()
	for _, domain := range domains {
		if err := d.enumerate(domain); err != nil {
			return err
		}
	}
	return nil
}<|MERGE_RESOLUTION|>--- conflicted
+++ resolved
@@ -207,11 +207,7 @@
 				"domain", domain,
 				"message", lpmd.Messages[i].Message)
 		}
-<<<<<<< HEAD
-		return fmt.Errorf("no valid provider-metadata.json found for '%s'", domain)
-=======
 		return errs.ErrCsafProviderIssue{Message: fmt.Sprintf("no valid provider-metadata.json found for '%s'", domain)}
->>>>>>> c7d7903a
 	} else if d.cfg.verbose() {
 		for i := range lpmd.Messages {
 			slog.Debug("Loading provider-metadata.json",
