// This file is Free Software under the Apache-2.0 License
// without warranty, see README.md and LICENSES/Apache-2.0.txt for details.
//
// SPDX-License-Identifier: Apache-2.0
//
// SPDX-FileCopyrightText: 2022 German Federal Office for Information Security (BSI) <https://www.bsi.bund.de>
// Software-Engineering: 2022 Intevation GmbH <https://intevation.de>

package csaf_downloader

import (
	"crypto/tls"
	"fmt"
	"io"
	"log"
	"log/slog"
	"net/http"
	"os"
	"path/filepath"
	"time"

<<<<<<< HEAD
	"github.com/csaf-poc/csaf_distribution/v3/internal/certs"
	"github.com/csaf-poc/csaf_distribution/v3/internal/filter"
	"github.com/csaf-poc/csaf_distribution/v3/pkg/models"
	"github.com/csaf-poc/csaf_distribution/v3/pkg/options"
=======
	"github.com/gocsaf/csaf/v3/internal/certs"
	"github.com/gocsaf/csaf/v3/internal/filter"
	"github.com/gocsaf/csaf/v3/internal/models"
	"github.com/gocsaf/csaf/v3/internal/options"
>>>>>>> 3e16741e
)

const (
	defaultWorker         = 2
	defaultPreset         = "mandatory"
	defaultForwardQueue   = 5
	defaultValidationMode = ValidationStrict
	defaultLogFile        = "downloader.log"
	defaultLogLevel       = slog.LevelInfo
)

type ValidationMode string

const (
	ValidationStrict = ValidationMode("strict")
	ValidationUnsafe = ValidationMode("unsafe")
)

<<<<<<< HEAD
type Config struct {
=======
type hashAlgorithm string

const (
	algSha256 = hashAlgorithm("sha256")
	algSha512 = hashAlgorithm("sha512")
)

type config struct {
>>>>>>> 3e16741e
	Directory            string            `short:"d" long:"directory" description:"DIRectory to store the downloaded files in" value-name:"DIR" toml:"directory"`
	Insecure             bool              `long:"insecure" description:"Do not check TLS certificates from provider" toml:"insecure"`
	IgnoreSignatureCheck bool              `long:"ignore_sigcheck" description:"Ignore signature check results, just warn on mismatch" toml:"ignore_sigcheck"`
	ClientCert           *string           `long:"client_cert" description:"TLS client certificate file (PEM encoded data)" value-name:"CERT-FILE" toml:"client_cert"`
	ClientKey            *string           `long:"client_key" description:"TLS client private key file (PEM encoded data)" value-name:"KEY-FILE" toml:"client_key"`
	ClientPassphrase     *string           `long:"client_passphrase" description:"Optional passphrase for the client cert (limited, experimental, see doc)" value-name:"PASSPHRASE" toml:"client_passphrase"`
	Version              bool              `long:"version" description:"Display version of the binary" toml:"-"`
	NoStore              bool              `long:"no_store" short:"n" description:"Do not store files" toml:"no_store"`
	Rate                 *float64          `long:"rate" short:"r" description:"The average upper limit of https operations per second (defaults to unlimited)" toml:"rate"`
	Worker               int               `long:"worker" short:"w" description:"NUMber of concurrent downloads" value-name:"NUM" toml:"worker"`
	Range                *models.TimeRange `long:"time_range" short:"t" description:"RANGE of time from which advisories to download" value-name:"RANGE" toml:"time_range"`
	Folder               string            `long:"folder" short:"f" description:"Download into a given subFOLDER" value-name:"FOLDER" toml:"folder"`
	IgnorePattern        []string          `long:"ignore_pattern" short:"i" description:"Do not download files if their URLs match any of the given PATTERNs" value-name:"PATTERN" toml:"ignore_pattern"`
	ExtraHeader          http.Header       `long:"header" short:"H" description:"One or more extra HTTP header fields" toml:"header"`

	EnumeratePMDOnly bool `long:"enumerate_pmd_only" description:"If this flag is set to true, the downloader will only enumerate valid provider metadata files, but not download documents" toml:"enumerate_pmd_only"`

	RemoteValidator        string   `long:"validator" description:"URL to validate documents remotely" value-name:"URL" toml:"validator"`
	RemoteValidatorCache   string   `long:"validator_cache" description:"FILE to cache remote validations" value-name:"FILE" toml:"validator_cache"`
	RemoteValidatorPresets []string `long:"validator_preset" description:"One or more PRESETS to validate remotely" value-name:"PRESETS" toml:"validator_preset"`

	//lint:ignore SA5008 We are using choice twice: strict, unsafe.
	ValidationMode ValidationMode `long:"validation_mode" short:"m" choice:"strict" choice:"unsafe" value-name:"MODE" description:"MODE how strict the validation is" toml:"validation_mode"`

	ForwardURL      string      `long:"forward_url" description:"URL of HTTP endpoint to forward downloads to" value-name:"URL" toml:"forward_url"`
	ForwardHeader   http.Header `long:"forward_header" description:"One or more extra HTTP header fields used by forwarding" toml:"forward_header"`
	ForwardQueue    int         `long:"forward_queue" description:"Maximal queue LENGTH before forwarder" value-name:"LENGTH" toml:"forward_queue"`
	ForwardInsecure bool        `long:"forward_insecure" description:"Do not check TLS certificates from forward endpoint" toml:"forward_insecure"`

	LogFile *string `long:"log_file" description:"FILE to log downloading to" value-name:"FILE" toml:"log_file"`
	//lint:ignore SA5008 We are using choice or than once: debug, info, warn, error
	LogLevel *options.LogLevel `long:"log_level" description:"LEVEL of logging details" value-name:"LEVEL" choice:"debug" choice:"info" choice:"warn" choice:"error" toml:"log_level"`

	Config string `short:"c" long:"config" description:"Path to config TOML file" value-name:"TOML-FILE" toml:"-"`

	ClientCerts   []tls.Certificate
	ignorePattern filter.PatternMatcher

<<<<<<< HEAD
	ForwardChannel bool // forward the csafs via a channel (is not meant to be set via command line)
=======
	//lint:ignore SA5008 We are using choice or than once: sha256, sha512
	PreferredHash hashAlgorithm `long:"preferred_hash" choice:"sha256" choice:"sha512" value-name:"HASH" description:"HASH to prefer" toml:"preferred_hash"`
>>>>>>> 3e16741e
}

// configPaths are the potential file locations of the config file.
var configPaths = []string{
	"~/.config/csaf/downloader.toml",
	"~/.csaf_downloader.toml",
	"csaf_downloader.toml",
}

// ParseArgsConfig parses the command line and if need a config file.
func ParseArgsConfig() ([]string, *Config, error) {
	var (
		logFile  = defaultLogFile
		logLevel = &options.LogLevel{Level: defaultLogLevel}
	)
	p := options.Parser[Config]{
		DefaultConfigLocations: configPaths,
		ConfigLocation:         func(cfg *Config) string { return cfg.Config },
		Usage:                  "[OPTIONS] domain...",
		HasVersion:             func(cfg *Config) bool { return cfg.Version },
		SetDefaults: func(cfg *Config) {
			cfg.Worker = defaultWorker
			cfg.RemoteValidatorPresets = []string{defaultPreset}
			cfg.ValidationMode = defaultValidationMode
			cfg.ForwardQueue = defaultForwardQueue
			cfg.LogFile = &logFile
			cfg.LogLevel = logLevel
		},
		// Re-establish default values if not set.
		EnsureDefaults: func(cfg *Config) {
			if cfg.Worker == 0 {
				cfg.Worker = defaultWorker
			}
			if cfg.RemoteValidatorPresets == nil {
				cfg.RemoteValidatorPresets = []string{defaultPreset}
			}
			switch cfg.ValidationMode {
			case ValidationStrict, ValidationUnsafe:
			default:
				cfg.ValidationMode = ValidationStrict
			}
			if cfg.LogFile == nil {
				cfg.LogFile = &logFile
			}
			if cfg.LogLevel == nil {
				cfg.LogLevel = logLevel
			}
		},
	}
	return p.Parse()
}

// UnmarshalText implements [encoding.TextUnmarshaler].
func (vm *ValidationMode) UnmarshalText(text []byte) error {
	switch m := ValidationMode(text); m {
	case ValidationStrict, ValidationUnsafe:
		*vm = m
	default:
		return fmt.Errorf(`invalid value %q (expected "strict" or "unsafe)"`, m)
	}
	return nil
}

// UnmarshalFlag implements [flags.UnmarshalFlag].
func (vm *ValidationMode) UnmarshalFlag(value string) error {
	var v ValidationMode
	if err := v.UnmarshalText([]byte(value)); err != nil {
		return err
	}
	*vm = v
	return nil
}

// ignoreFile returns true if the given URL should not be downloaded.
func (cfg *Config) ignoreURL(u string) bool {
	return cfg.ignorePattern.Matches(u)
}

// verbose is considered a log level equal or less debug.
func (cfg *Config) verbose() bool {
	return cfg.LogLevel.Level <= slog.LevelDebug
}

// prepareDirectory ensures that the working directory
// exists and is setup properly.
func (cfg *Config) prepareDirectory() error {
	// If not given use current working directory.
	if cfg.Directory == "" {
		dir, err := os.Getwd()
		if err != nil {
			return err
		}
		cfg.Directory = dir
		return nil
	}
	// Use given directory
	if _, err := os.Stat(cfg.Directory); err != nil {
		// If it does not exist create it.
		if os.IsNotExist(err) {
			if err = os.MkdirAll(cfg.Directory, 0755); err != nil {
				return err
			}
		} else {
			return err
		}
	}
	return nil
}

// dropSubSeconds drops all parts below resolution of seconds.
func dropSubSeconds(_ []string, a slog.Attr) slog.Attr {
	if a.Key == slog.TimeKey {
		t := a.Value.Time()
		a.Value = slog.TimeValue(t.Truncate(time.Second))
	}
	return a
}

// PrepareLogging sets up the structured logging.
func (cfg *Config) PrepareLogging() error {
	var w io.Writer
	if cfg.LogFile == nil || *cfg.LogFile == "" {
		log.Println("using STDERR for logging")
		w = os.Stderr
	} else {
		var fname string
		// We put the log inside the download folder
		// if it is not absolute.
		if filepath.IsAbs(*cfg.LogFile) {
			fname = *cfg.LogFile
		} else {
			fname = filepath.Join(cfg.Directory, *cfg.LogFile)
		}
		f, err := os.OpenFile(fname, os.O_WRONLY|os.O_APPEND|os.O_CREATE, 0644)
		if err != nil {
			return err
		}
		log.Printf("using %q for logging\n", fname)
		w = f
	}
	ho := slog.HandlerOptions{
		// AddSource: true,
		Level:       cfg.LogLevel.Level,
		ReplaceAttr: dropSubSeconds,
	}
	handler := slog.NewJSONHandler(w, &ho)
	logger := slog.New(handler)
	slog.SetDefault(logger)
	return nil
}

// compileIgnorePatterns compiles the configure patterns to be ignored.
func (cfg *Config) compileIgnorePatterns() error {
	pm, err := filter.NewPatternMatcher(cfg.IgnorePattern)
	if err != nil {
		return err
	}
	cfg.ignorePattern = pm
	return nil
}

// prepareCertificates loads the client side certificates used by the HTTP client.
func (cfg *Config) prepareCertificates() error {
	cert, err := certs.LoadCertificate(
		cfg.ClientCert, cfg.ClientKey, cfg.ClientPassphrase)
	if err != nil {
		return err
	}
	cfg.ClientCerts = cert
	return nil
}

// prepare prepares internal state of a loaded configuration.
func (cfg *Config) Prepare() error {
	for _, prepare := range []func(*Config) error{
		(*Config).prepareDirectory,
		(*Config).PrepareLogging,
		(*Config).prepareCertificates,
		(*Config).compileIgnorePatterns,
	} {
		if err := prepare(cfg); err != nil {
			return err
		}
	}
	return nil
}<|MERGE_RESOLUTION|>--- conflicted
+++ resolved
@@ -19,17 +19,10 @@
 	"path/filepath"
 	"time"
 
-<<<<<<< HEAD
-	"github.com/csaf-poc/csaf_distribution/v3/internal/certs"
-	"github.com/csaf-poc/csaf_distribution/v3/internal/filter"
-	"github.com/csaf-poc/csaf_distribution/v3/pkg/models"
-	"github.com/csaf-poc/csaf_distribution/v3/pkg/options"
-=======
 	"github.com/gocsaf/csaf/v3/internal/certs"
 	"github.com/gocsaf/csaf/v3/internal/filter"
 	"github.com/gocsaf/csaf/v3/internal/models"
 	"github.com/gocsaf/csaf/v3/internal/options"
->>>>>>> 3e16741e
 )
 
 const (
@@ -48,9 +41,6 @@
 	ValidationUnsafe = ValidationMode("unsafe")
 )
 
-<<<<<<< HEAD
-type Config struct {
-=======
 type hashAlgorithm string
 
 const (
@@ -59,7 +49,6 @@
 )
 
 type config struct {
->>>>>>> 3e16741e
 	Directory            string            `short:"d" long:"directory" description:"DIRectory to store the downloaded files in" value-name:"DIR" toml:"directory"`
 	Insecure             bool              `long:"insecure" description:"Do not check TLS certificates from provider" toml:"insecure"`
 	IgnoreSignatureCheck bool              `long:"ignore_sigcheck" description:"Ignore signature check results, just warn on mismatch" toml:"ignore_sigcheck"`
@@ -97,13 +86,10 @@
 
 	ClientCerts   []tls.Certificate
 	ignorePattern filter.PatternMatcher
-
-<<<<<<< HEAD
-	ForwardChannel bool // forward the csafs via a channel (is not meant to be set via command line)
-=======
 	//lint:ignore SA5008 We are using choice or than once: sha256, sha512
 	PreferredHash hashAlgorithm `long:"preferred_hash" choice:"sha256" choice:"sha512" value-name:"HASH" description:"HASH to prefer" toml:"preferred_hash"`
->>>>>>> 3e16741e
+
+	ForwardChannel bool // forward the csafs via a channel (is not meant to be set via command line)
 }
 
 // configPaths are the potential file locations of the config file.
