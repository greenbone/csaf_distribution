--- conflicted
+++ resolved
@@ -30,14 +30,9 @@
 	Rate                 *float64          `long:"rate" short:"r" description:"The average upper limit of https operations per second (defaults to unlimited)" toml:"rate"`
 	Worker               int               `long:"worker" short:"w" description:"NUMber of concurrent downloads" value-name:"NUM" toml:"worker"`
 	Range                *models.TimeRange `long:"timerange" short:"t" description:"RANGE of time from which advisories to download" value-name:"RANGE" toml:"timerange"`
-<<<<<<< HEAD
-	Folder               string            `long:"folder" short:"f" description:"Download into a given FOLDER" value-name:"FOLDER" toml:"folder"`
-	IgnorePattern        []string          `long:"ignorepattern" short:"i" description:"Dont download files if there URLs match any of the given PATTERNs" value-name:"PATTERN" toml:"ignorepattern"`
-=======
 	Folder               string            `long:"folder" short:"f" description:"Download into a given subFOLDER" value-name:"FOLDER" toml:"folder"`
->>>>>>> 8c95795b
-
-	ExtraHeader http.Header `long:"header" short:"H" description:"One or more extra HTTP header fields" toml:"header"`
+	IgnorePattern        []string          `long:"ignorepattern" short:"i" description:"Do not download files if their URLs match any of the given PATTERNs" value-name:"PATTERN" toml:"ignorepattern"`
+	ExtraHeader          http.Header       `long:"header" short:"H" description:"One or more extra HTTP header fields" toml:"header"`
 
 	RemoteValidator        string   `long:"validator" description:"URL to validate documents remotely" value-name:"URL" toml:"validator"`
 	RemoteValidatorCache   string   `long:"validatorcache" description:"FILE to cache remote validations" value-name:"FILE" toml:"validatorcache"`
