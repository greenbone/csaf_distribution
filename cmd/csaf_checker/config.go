// This file is Free Software under the MIT License
// without warranty, see README.md and LICENSES/MIT.txt for details.
//
// SPDX-License-Identifier: MIT
//
// SPDX-FileCopyrightText: 2023 German Federal Office for Information Security (BSI) <https://www.bsi.bund.de>
// Software-Engineering: 2023 Intevation GmbH <https://intevation.de>

package main

import (
	"crypto/tls"
	"errors"
	"fmt"
	"net/http"

	"github.com/csaf-poc/csaf_distribution/v2/internal/certs"
	"github.com/csaf-poc/csaf_distribution/v2/internal/filter"
	"github.com/csaf-poc/csaf_distribution/v2/internal/models"
	"github.com/csaf-poc/csaf_distribution/v2/internal/options"
)

type outputFormat string

const (
	defaultPreset = "mandatory"
	defaultFormat = "json"
)

type config struct {
	Output string `short:"o" long:"output" description:"File name of the generated report" value-name:"REPORT-FILE" toml:"output"`
	//lint:ignore SA5008 We are using choice twice: json, html.
<<<<<<< HEAD
	Format           outputFormat      `short:"f" long:"format" choice:"json" choice:"html" description:"Format of report" toml:"format"`
	Insecure         bool              `long:"insecure" description:"Do not check TLS certificates from provider" toml:"insecure"`
	ClientCert       *string           `long:"client-cert" description:"TLS client certificate file (PEM encoded data)" value-name:"CERT-FILE" toml:"client_cert"`
	ClientKey        *string           `long:"client-key" description:"TLS client private key file (PEM encoded data)" value-name:"KEY-FILE" toml:"client_key"`
	ClientPassphrase *string           `long:"client-passphrase" description:"Optional passphrase for the client certificate" value-name:"PASSPHRASE" toml:"client_passphrase"`
	Version          bool              `long:"version" description:"Display version of the binary" toml:"-"`
	Verbose          bool              `long:"verbose" short:"v" description:"Verbose output" toml:"verbose"`
	Rate             *float64          `long:"rate" short:"r" description:"The average upper limit of https operations per second (defaults to unlimited)" toml:"rate"`
	Years            *uint             `long:"years" short:"y" description:"Number of years to look back from now" value-name:"YEARS" toml:"years"`
	Range            *models.TimeRange `long:"timerange" short:"t" description:"RANGE of time from which advisories to download" value-name:"RANGE" toml:"timerange"`
	IgnorePattern    []string          `long:"ignorepattern" short:"i" description:"Do not download files if their URLs match any of the given PATTERNs" value-name:"PATTERN" toml:"ignorepattern"`
	ExtraHeader      http.Header       `long:"header" short:"H" description:"One or more extra HTTP header fields" toml:"header"`

	RemoteValidator        string   `long:"validator" description:"URL to validate documents remotely" value-name:"URL" toml:"validator"`
	RemoteValidatorCache   string   `long:"validatorcache" description:"FILE to cache remote validations" value-name:"FILE" toml:"validator_cache"`
	RemoteValidatorPresets []string `long:"validatorpreset" description:"One or more presets to validate remotely" toml:"validator_preset"`
=======
	Format                 outputFormat      `short:"f" long:"format" choice:"json" choice:"html" description:"Format of report" toml:"format"`
	Insecure               bool              `long:"insecure" description:"Do not check TLS certificates from provider" toml:"insecure"`
	ClientCert             *string           `long:"client-cert" description:"TLS client certificate file (PEM encoded data)" value-name:"CERT-FILE" toml:"client_cert"`
	ClientKey              *string           `long:"client-key" description:"TLS client private key file (PEM encoded data)" value-name:"KEY-FILE" toml:"client_key"`
	ClientPassphrase       *string           `long:"client-passphrase" description:"Optional passphrase for the client certificate" value-name:"PASSPHRASE" toml:"client_passphrase"`
	Version                bool              `long:"version" description:"Display version of the binary" toml:"-"`
	Verbose                bool              `long:"verbose" short:"v" description:"Verbose output" toml:"verbose"`
	Rate                   *float64          `long:"rate" short:"r" description:"The average upper limit of https operations per second (defaults to unlimited)" toml:"rate"`
	Years                  *uint             `long:"years" short:"y" description:"Number of years to look back from now" value-name:"YEARS" toml:"years"`
	Range                  *models.TimeRange `long:"timerange" short:"t" description:"RANGE of time from which advisories to download" value-name:"RANGE" toml:"timerange"`
	IgnorePattern          []string          `long:"ignorepattern" short:"i" description:"Do not download files if their URLs match any of the given PATTERNs" value-name:"PATTERN" toml:"ignorepattern"`
	ExtraHeader            http.Header       `long:"header" short:"H" description:"One or more extra HTTP header fields" toml:"header"`
	RemoteValidator        string            `long:"validator" description:"URL to validate documents remotely" value-name:"URL" toml:"validator"`
	RemoteValidatorCache   string            `long:"validatorcache" description:"FILE to cache remote validations" value-name:"FILE" toml:"validator_cache"`
	RemoteValidatorPresets []string          `long:"validatorpreset" description:"One or more presets to validate remotely" toml:"validator_preset"`
>>>>>>> bb095677

	Config string `short:"c" long:"config" description:"Path to config TOML file" value-name:"TOML-FILE" toml:"-"`

	clientCerts   []tls.Certificate
	ageAccept     *models.TimeRange
	ignorePattern filter.PatternMatcher
}

// configPaths are the potential file locations of the config file.
var configPaths = []string{
	"~/.config/csaf/checker.toml",
	"~/.csaf_checker.toml",
	"csaf_checker.toml",
}

// UnmarshalText implements [encoding/text.TextUnmarshaler].
func (of *outputFormat) UnmarshalText(text []byte) error {
	s := string(text)
	switch s {
	case "html", "json":
		*of = outputFormat(s)
	default:
		return fmt.Errorf(`%q is neither "html" nor "json"`, s)
	}
	return nil
}

// parseArgsConfig parse the command arguments and loads configuration
// from a configuration file.
func parseArgsConfig() ([]string, *config, error) {
	p := options.Parser[config]{
		DefaultConfigLocations: configPaths,
		ConfigLocation: func(cfg *config) string {
			return cfg.Config
		},
		Usage:      "[OPTIONS] domain...",
		HasVersion: func(cfg *config) bool { return cfg.Version },
		SetDefaults: func(cfg *config) {
			cfg.Format = defaultFormat
			cfg.RemoteValidatorPresets = []string{defaultPreset}
		},
		// Re-establish default values if not set.
		EnsureDefaults: func(cfg *config) {
			if cfg.Format == "" {
				cfg.Format = defaultFormat
			}
			if cfg.RemoteValidatorPresets == nil {
				cfg.RemoteValidatorPresets = []string{defaultPreset}
			}
		},
	}
	return p.Parse()
}

// protectedAccess returns true if we have client certificates or
// extra http headers configured.
// This may be a wrong assumption, because the certs are not checked
// for their domain and custom headers may have other purposes.
func (cfg *config) protectedAccess() bool {
	return len(cfg.clientCerts) > 0 || len(cfg.ExtraHeader) > 0
}

// ignoreFile returns true if the given URL should not be downloaded.
func (cfg *config) ignoreURL(u string) bool {
	return cfg.ignorePattern.Matches(u)
}

// prepare prepares internal state of a loaded configuration.
func (cfg *config) prepare() error {

	// Pre-compile the regexes used to check if we need to ignore advisories.
	if err := cfg.compileIgnorePatterns(); err != nil {
		return err
	}

	// Load client certs.
	if err := cfg.prepareCertificates(); err != nil {
		return err
	}

	return cfg.prepareTimeRangeFilter()
}

// compileIgnorePatterns compiles the configure patterns to be ignored.
func (cfg *config) compileIgnorePatterns() error {
	pm, err := filter.NewPatternMatcher(cfg.IgnorePattern)
	if err != nil {
		return err
	}
	cfg.ignorePattern = pm
	return nil
}

// prepareCertificates loads the client side certificates used by the HTTP client.
func (cfg *config) prepareCertificates() error {
	cert, err := certs.LoadCertificate(
		cfg.ClientCert, cfg.ClientKey, cfg.ClientPassphrase)
	if err != nil {
		return err
	}
	cfg.clientCerts = cert
	return nil
}

// prepareTimeRangeFilter sets up the filter in which time range
// advisory should be considered for checking.
func (cfg *config) prepareTimeRangeFilter() error {
	switch {
	case cfg.Years != nil && cfg.Range != nil:
		return errors.New(`"timerange" and "years" are both configured: only one allowed`)

	case cfg.Years != nil:
		years := models.NYears(*cfg.Years)
		cfg.ageAccept = &years

	case cfg.Range != nil:
		cfg.ageAccept = cfg.Range
	}
	return nil
}<|MERGE_RESOLUTION|>--- conflicted
+++ resolved
@@ -30,24 +30,6 @@
 type config struct {
 	Output string `short:"o" long:"output" description:"File name of the generated report" value-name:"REPORT-FILE" toml:"output"`
 	//lint:ignore SA5008 We are using choice twice: json, html.
-<<<<<<< HEAD
-	Format           outputFormat      `short:"f" long:"format" choice:"json" choice:"html" description:"Format of report" toml:"format"`
-	Insecure         bool              `long:"insecure" description:"Do not check TLS certificates from provider" toml:"insecure"`
-	ClientCert       *string           `long:"client-cert" description:"TLS client certificate file (PEM encoded data)" value-name:"CERT-FILE" toml:"client_cert"`
-	ClientKey        *string           `long:"client-key" description:"TLS client private key file (PEM encoded data)" value-name:"KEY-FILE" toml:"client_key"`
-	ClientPassphrase *string           `long:"client-passphrase" description:"Optional passphrase for the client certificate" value-name:"PASSPHRASE" toml:"client_passphrase"`
-	Version          bool              `long:"version" description:"Display version of the binary" toml:"-"`
-	Verbose          bool              `long:"verbose" short:"v" description:"Verbose output" toml:"verbose"`
-	Rate             *float64          `long:"rate" short:"r" description:"The average upper limit of https operations per second (defaults to unlimited)" toml:"rate"`
-	Years            *uint             `long:"years" short:"y" description:"Number of years to look back from now" value-name:"YEARS" toml:"years"`
-	Range            *models.TimeRange `long:"timerange" short:"t" description:"RANGE of time from which advisories to download" value-name:"RANGE" toml:"timerange"`
-	IgnorePattern    []string          `long:"ignorepattern" short:"i" description:"Do not download files if their URLs match any of the given PATTERNs" value-name:"PATTERN" toml:"ignorepattern"`
-	ExtraHeader      http.Header       `long:"header" short:"H" description:"One or more extra HTTP header fields" toml:"header"`
-
-	RemoteValidator        string   `long:"validator" description:"URL to validate documents remotely" value-name:"URL" toml:"validator"`
-	RemoteValidatorCache   string   `long:"validatorcache" description:"FILE to cache remote validations" value-name:"FILE" toml:"validator_cache"`
-	RemoteValidatorPresets []string `long:"validatorpreset" description:"One or more presets to validate remotely" toml:"validator_preset"`
-=======
 	Format                 outputFormat      `short:"f" long:"format" choice:"json" choice:"html" description:"Format of report" toml:"format"`
 	Insecure               bool              `long:"insecure" description:"Do not check TLS certificates from provider" toml:"insecure"`
 	ClientCert             *string           `long:"client-cert" description:"TLS client certificate file (PEM encoded data)" value-name:"CERT-FILE" toml:"client_cert"`
@@ -63,7 +45,6 @@
 	RemoteValidator        string            `long:"validator" description:"URL to validate documents remotely" value-name:"URL" toml:"validator"`
 	RemoteValidatorCache   string            `long:"validatorcache" description:"FILE to cache remote validations" value-name:"FILE" toml:"validator_cache"`
 	RemoteValidatorPresets []string          `long:"validatorpreset" description:"One or more presets to validate remotely" toml:"validator_preset"`
->>>>>>> bb095677
 
 	Config string `short:"c" long:"config" description:"Path to config TOML file" value-name:"TOML-FILE" toml:"-"`
 
