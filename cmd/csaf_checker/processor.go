// This file is Free Software under the Apache-2.0 License
// without warranty, see README.md and LICENSES/Apache-2.0.txt for details.
//
// SPDX-License-Identifier: Apache-2.0
//
// SPDX-FileCopyrightText: 2021 German Federal Office for Information Security (BSI) <https://www.bsi.bund.de>
// Software-Engineering: 2021 Intevation GmbH <https://intevation.de>

package main

import (
	"bufio"
	"bytes"
	"crypto/sha256"
	"crypto/sha512"
	"crypto/tls"
	"encoding/csv"
	"errors"
	"fmt"
	"io"
	"log"
	"net/http"
	"net/url"
	"path/filepath"
	"regexp"
	"sort"
	"strconv"
	"strings"
	"time"

	"github.com/gocsaf/csaf/v3/internal/misc"

	"github.com/ProtonMail/gopenpgp/v2/crypto"
	"golang.org/x/time/rate"

	"github.com/gocsaf/csaf/v3/csaf"
	"github.com/gocsaf/csaf/v3/util"
)

// topicMessages stores the collected topicMessages for a specific topic.
type topicMessages []Message

type processor struct {
	cfg          *config
	validator    csaf.RemoteValidator
	client       util.Client
	unauthClient util.Client

	redirects      map[string][]string
	noneTLS        util.Set[string]
	alreadyChecked map[string]whereType
	pmdURL         string
	pmd256         []byte
	pmd            any
	keys           *crypto.KeyRing
	labelChecker   labelChecker
	timesChanges   map[string]time.Time
	timesAdv       map[string]time.Time

	invalidAdvisories      topicMessages
	badFilenames           topicMessages
	badIntegrities         topicMessages
	badPGPs                topicMessages
	badSignatures          topicMessages
	badProviderMetadata    topicMessages
	badSecurity            topicMessages
	badIndices             topicMessages
	badChanges             topicMessages
	badFolders             topicMessages
	badWellknownMetadata   topicMessages
	badDNSPath             topicMessages
	badDirListings         topicMessages
	badROLIEFeed           topicMessages
	badROLIEService        topicMessages
	badROLIECategory       topicMessages
	badWhitePermissions    topicMessages
	badAmberRedPermissions topicMessages

	expr *util.PathEval
}

// reporter is implemented by any value that has a report method.
// The implementation of the report controls how to test
// the respective requirement and generate the report.
type reporter interface {
	report(*processor, *Domain)
}

// errContinue indicates that the current check should continue.
var errContinue = errors.New("continue")

type whereType byte

const (
	rolieMask = whereType(1) << iota
	indexMask
	changesMask
	listingMask
)

func (wt whereType) String() string {
	switch wt {
	case rolieMask:
		return "ROLIE"
	case indexMask:
		return "index.txt"
	case changesMask:
		return "changes.csv"
	case listingMask:
		return "directory listing"
	default:
		var mixed []string
		for mask := rolieMask; mask <= changesMask; mask <<= 1 {
			if x := wt & mask; x == mask {
				mixed = append(mixed, x.String())
			}
		}
		return strings.Join(mixed, "|")
	}
}

// add adds a message to this topic.
func (m *topicMessages) add(typ MessageType, format string, args ...any) {
	*m = append(*m, Message{Type: typ, Text: fmt.Sprintf(format, args...)})
}

// error adds an error message to this topic.
func (m *topicMessages) error(format string, args ...any) {
	m.add(ErrorType, format, args...)
}

// warn adds a warning message to this topic.
func (m *topicMessages) warn(format string, args ...any) {
	m.add(WarnType, format, args...)
}

// info adds an info message to this topic.
func (m *topicMessages) info(format string, args ...any) {
	m.add(InfoType, format, args...)
}

// use signals that we're going to use this topic.
func (m *topicMessages) use() {
	if *m == nil {
		*m = []Message{}
	}
}

// reset resets the messages to this topic.
func (m *topicMessages) reset() { *m = nil }

// used returns true if we have used this topic.
func (m *topicMessages) used() bool { return *m != nil }

// hasErrors checks if there are any error messages.
func (m *topicMessages) hasErrors() bool {
	if !m.used() {
		return false
	}
	for _, msg := range *m {
		if msg.Type == ErrorType {
			return true
		}
	}
	return false
}

// newProcessor returns an initialized processor.
func newProcessor(cfg *config) (*processor, error) {
	var validator csaf.RemoteValidator

	if cfg.RemoteValidator != "" {
		validatorOptions := csaf.RemoteValidatorOptions{
			URL:     cfg.RemoteValidator,
			Presets: cfg.RemoteValidatorPresets,
			Cache:   cfg.RemoteValidatorCache,
		}
		var err error
		if validator, err = validatorOptions.Open(); err != nil {
			return nil, fmt.Errorf(
				"preparing remote validator failed: %w", err)
		}
	}

	return &processor{
		cfg:            cfg,
		alreadyChecked: map[string]whereType{},
		expr:           util.NewPathEval(),
		validator:      validator,
		labelChecker: labelChecker{
			advisories:      map[csaf.TLPLabel]util.Set[string]{},
			whiteAdvisories: map[identifier]bool{},
		},
		timesAdv:     map[string]time.Time{},
		timesChanges: map[string]time.Time{},
		noneTLS:      util.Set[string]{},
	}, nil
}

// close closes external ressources of the processor.
func (p *processor) close() {
	if p.validator != nil {
		p.validator.Close()
		p.validator = nil
	}
}

// reset clears the fields values of the given processor.
func (p *processor) reset() {
	p.redirects = nil
	p.pmdURL = ""
	p.pmd256 = nil
	p.pmd = nil
	p.keys = nil
	clear(p.alreadyChecked)
	clear(p.noneTLS)
	clear(p.timesAdv)
	clear(p.timesChanges)

	p.invalidAdvisories.reset()
	p.badFilenames.reset()
	p.badIntegrities.reset()
	p.badPGPs.reset()
	p.badSignatures.reset()
	p.badProviderMetadata.reset()
	p.badSecurity.reset()
	p.badIndices.reset()
	p.badChanges.reset()
	p.badFolders.reset()
	p.badWellknownMetadata.reset()
	p.badDNSPath.reset()
	p.badDirListings.reset()
	p.badROLIEFeed.reset()
	p.badROLIEService.reset()
	p.badROLIECategory.reset()
	p.badWhitePermissions.reset()
	p.badAmberRedPermissions.reset()
	p.labelChecker.reset()
}

// run calls checkDomain function for each domain in the given "domains" parameter.
// Then it calls the report method on each report from the given "reporters" parameter for each domain.
// It returns a pointer to the report and nil, otherwise an error.
func (p *processor) run(domains []string) (*Report, error) {
	report := Report{
		Date:      ReportTime{Time: time.Now().UTC()},
		Version:   util.SemVersion,
		TimeRange: p.cfg.Range,
	}

	for _, d := range domains {
		p.reset()

		if !p.checkProviderMetadata(d) {
			// We need to fail the domain if the PMD cannot be parsed.
			p.badProviderMetadata.use()
			p.badProviderMetadata.error("Could not parse the Provider-Metadata.json of: %s", d)

		}
		if err := p.checkDomain(d); err != nil {
			p.badProviderMetadata.use()
			p.badProviderMetadata.error("Failed to find valid provider-metadata.json for domain %s: %v. ", d, err)
		}
		domain := &Domain{Name: d}

		if err := p.fillMeta(domain); err != nil {
			log.Printf("Filling meta data failed: %v\n", err)
			// reporters depend on role.
			continue
		}

		if domain.Role == nil {
			log.Printf("No role found in meta data for domain %q\n", d)
			// Assume trusted provider to continue report generation
			role := csaf.MetadataRoleTrustedProvider
			domain.Role = &role
		}

		rules := roleRequirements(*domain.Role)
		// TODO: store error base on rules eval in report.
		if rules == nil {
			log.Printf(
				"WARN: Cannot find requirement rules for role %q. Assuming trusted provider.\n",
				*domain.Role)
			rules = trustedProviderRules
		}

		// 18, 19, 20 should always be checked.
		for _, r := range rules.reporters([]int{18, 19, 20}) {
			r.report(p, domain)
		}

		domain.Passed = rules.eval(p)

		report.Domains = append(report.Domains, domain)
	}

	return &report, nil
}

// fillMeta fills the report with extra informations from provider metadata.
func (p *processor) fillMeta(domain *Domain) error {
	if p.pmd == nil {
		return nil
	}

	var (
		pub  csaf.Publisher
		role csaf.MetadataRole
	)

	if err := p.expr.Match([]util.PathEvalMatcher{
		{Expr: `$.publisher`, Action: util.ReMarshalMatcher(&pub), Optional: true},
		{Expr: `$.role`, Action: util.ReMarshalMatcher(&role), Optional: true},
	}, p.pmd); err != nil {
		return err
	}

	domain.Publisher = &pub
	domain.Role = &role

	return nil
}

// domainChecks compiles a list of checks which should be performed
// for a given domain.
func (p *processor) domainChecks(domain string) []func(*processor, string) error {
	// If we have a direct domain url we dont need to
	// perform certain checks.
	direct := strings.HasPrefix(domain, "https://")

	checks := []func(*processor, string) error{
		(*processor).checkPGPKeys,
	}

	if !direct {
		checks = append(checks, (*processor).checkWellknownSecurityDNS)
	} else {
		p.badSecurity.use()
		p.badSecurity.info(
			"Performed no test of security.txt " +
				"since the direct url of the provider-metadata.json was used.")
		p.badWellknownMetadata.use()
		p.badWellknownMetadata.info(
			"Performed no test on whether the provider-metadata.json is available " +
				"under the .well-known path " +
				"since the direct url of the provider-metadata.json was used.")
		p.badDNSPath.use()
		p.badDNSPath.info(
			"Performed no test on the contents of https://csaf.data.security.DOMAIN " +
				"since the direct url of the provider-metadata.json was used.")
	}

	checks = append(checks,
		(*processor).checkCSAFs,
		(*processor).checkMissing,
		(*processor).checkInvalid,
		(*processor).checkListing,
		(*processor).checkWhitePermissions,
	)

	return checks
}

// checkDomain runs a set of domain specific checks on a given
// domain.
func (p *processor) checkDomain(domain string) error {
	for _, check := range p.domainChecks(domain) {
		if err := check(p, domain); err != nil {
			if err == errContinue {
				continue
			}
			return err
		}
	}
	return nil
}

// checkTLS parses the given URL to check its schema, as a result it sets
// the value of "noneTLS" field if it is not HTTPS.
func (p *processor) checkTLS(u string) {
	if x, err := url.Parse(u); err == nil && x.Scheme != "https" {
		p.noneTLS.Add(u)
	}
}

func (p *processor) markChecked(s string, mask whereType) bool {
	v, ok := p.alreadyChecked[s]
	p.alreadyChecked[s] = v | mask
	return ok
}

func (p *processor) checkRedirect(r *http.Request, via []*http.Request) error {
	url := r.URL.String()
	p.checkTLS(url)
	if p.redirects == nil {
		p.redirects = map[string][]string{}
	}

	if redirects := p.redirects[url]; len(redirects) == 0 {
		redirects = make([]string, len(via))
		for i, v := range via {
			redirects[i] = v.URL.String()
		}
		p.redirects[url] = redirects
	}

	if len(via) > 10 {
		return errors.New("too many redirections")
	}
	return nil
}

// fullClient returns a fully configure HTTP client.
func (p *processor) fullClient() util.Client {
	hClient := http.Client{}

	hClient.CheckRedirect = p.checkRedirect

	var tlsConfig tls.Config
	if p.cfg.Insecure {
		tlsConfig.InsecureSkipVerify = true
	}

	if len(p.cfg.clientCerts) != 0 {
		tlsConfig.Certificates = p.cfg.clientCerts
	}

	hClient.Transport = &http.Transport{
		TLSClientConfig: &tlsConfig,
		Proxy:           http.ProxyFromEnvironment,
	}

	client := util.Client(&hClient)

	// Add extra headers.
	client = &util.HeaderClient{
		Client: client,
		Header: p.cfg.ExtraHeader,
	}

	// Add optional URL logging.
	if p.cfg.Verbose {
		client = &util.LoggingClient{Client: client}
	}

	// Add optional rate limiting.
	if p.cfg.Rate != nil {
		client = &util.LimitingClient{
			Client:  client,
			Limiter: rate.NewLimiter(rate.Limit(*p.cfg.Rate), 1),
		}
	}
	return client
}

// basicClient returns a http Client w/o certs and headers.
func (p *processor) basicClient() *http.Client {
	if p.cfg.Insecure {
		tr := &http.Transport{
			TLSClientConfig: &tls.Config{InsecureSkipVerify: true},
			Proxy:           http.ProxyFromEnvironment,
		}
		return &http.Client{Transport: tr}
	}
	return &http.Client{}
}

// httpClient returns a cached HTTP client to be used to
// download remote ressources.
func (p *processor) httpClient() util.Client {
	if p.client == nil {
		p.client = p.fullClient()
	}
	return p.client
}

// unauthorizedClient returns a cached HTTP client without
// authentification.
func (p *processor) unauthorizedClient() util.Client {
	if p.unauthClient == nil {
		p.unauthClient = p.basicClient()
	}
	return p.unauthClient
}

// usedAuthorizedClient tells if an authorized client is used
// for downloading.
func (p *processor) usedAuthorizedClient() bool {
	return p.cfg.protectedAccess()
}

// rolieFeedEntries loads the references to the advisory files for a given feed.
func (p *processor) rolieFeedEntries(feed string) ([]csaf.AdvisoryFile, error) {
	client := p.httpClient()
	res, err := client.Get(feed)
	p.badDirListings.use()
	if err != nil {
		p.badProviderMetadata.error("Cannot fetch feed %s: %v", feed, err)
		return nil, errContinue
	}
	if res.StatusCode != http.StatusOK {
		p.badProviderMetadata.warn("Fetching %s failed. Status code %d (%s)",
			feed, res.StatusCode, res.Status)
		return nil, errContinue
	}

	rfeed, rolieDoc, err := func() (*csaf.ROLIEFeed, any, error) {
		defer res.Body.Close()
		all, err := io.ReadAll(res.Body)
		if err != nil {
			return nil, nil, err
		}
		rfeed, err := csaf.LoadROLIEFeed(bytes.NewReader(all))
		if err != nil {
			return nil, nil, fmt.Errorf("%s: %v", feed, err)
		}
		var rolieDoc any
		err = misc.StrictJSONParse(bytes.NewReader(all), &rolieDoc)
		return rfeed, rolieDoc, err
	}()
	if err != nil {
		p.badProviderMetadata.error("Loading ROLIE feed failed: %v.", err)
		return nil, errContinue
	}

	if rfeed.CountEntries() == 0 {
		p.badROLIEFeed.warn("No entries in %s", feed)
	}
	errors, err := csaf.ValidateROLIE(rolieDoc)
	if err != nil {
		return nil, err
	}
	if len(errors) > 0 {
		p.badProviderMetadata.error("%s: Validating against JSON schema failed:", feed)
		for _, msg := range errors {
			p.badProviderMetadata.error("%s", strings.ReplaceAll(msg, `%`, `%%`))
		}
	}

	// Extract the CSAF files from feed.
	var files []csaf.AdvisoryFile

	rfeed.Entries(func(entry *csaf.Entry) {
		// Filter if we have date checking.
		if accept := p.cfg.Range; accept != nil {
			if t := time.Time(entry.Updated); !t.IsZero() && !accept.Contains(t) {
				return
			}
		}

		var url, sha256, sha512, sign string
		for i := range entry.Link {
			link := &entry.Link[i]
			lower := strings.ToLower(link.HRef)
			switch link.Rel {
			case "self":
				if !strings.HasSuffix(lower, ".json") {
					p.badProviderMetadata.warn(
						`ROLIE feed entry link %s in %s with "rel": "self" has unexpected file extension.`,
						link.HRef, feed)
				}
				url = link.HRef
			case "signature":
				if !strings.HasSuffix(lower, ".asc") {
					p.badProviderMetadata.warn(
						`ROLIE feed entry link %s in %s with "rel": "signature" has unexpected file extension.`,
						link.HRef, feed)
				}
				sign = link.HRef
			case "hash":
				switch {
				case strings.HasSuffix(lower, "sha256"):
					sha256 = link.HRef
				case strings.HasSuffix(lower, "sha512"):
					sha512 = link.HRef
				default:
					p.badProviderMetadata.warn(
						`ROLIE feed entry link %s in %s with "rel": "hash" has unsupported file extension.`,
						link.HRef, feed)
				}
			}
		}

		if url == "" {
			p.badProviderMetadata.warn(
				`ROLIE feed %s contains entry link with no "self" URL.`, feed)
			return
		}

		var file csaf.AdvisoryFile

		switch {
		case sha256 == "" && sha512 != "":
			p.badROLIEFeed.info("%s has no sha256 hash file listed", url)
		case sha256 != "" && sha512 == "":
			p.badROLIEFeed.info("%s has no sha512 hash file listed", url)
		case sha256 == "" && sha512 == "":
			p.badROLIEFeed.error("No hash listed on ROLIE feed %s", url)
		case sign == "":
			p.badROLIEFeed.error("No signature listed on ROLIE feed %s", url)
		}
		file = csaf.PlainAdvisoryFile{Path: url, SHA256: sha256, SHA512: sha512, Sign: sign}

		files = append(files, file)
	})

	return files, nil
}

// makeAbsolute returns a function that checks if a given
// URL is absolute or not. If not it returns an
// absolute URL based on a given base URL.
func makeAbsolute(base *url.URL) func(*url.URL) *url.URL {
	return func(u *url.URL) *url.URL {
		if u.IsAbs() {
			return u
		}
		return base.JoinPath(u.String())
	}
}

var yearFromURL = regexp.MustCompile(`.*/(\d{4})/[^/]+$`)

// integrity checks several csaf.AdvisoryFiles for formal
// mistakes, from conforming filenames to invalid advisories.
func (p *processor) integrity(
	files []csaf.AdvisoryFile,
	mask whereType,
	lg func(MessageType, string, ...any),
) error {
	client := p.httpClient()

	var data bytes.Buffer

	for _, f := range files {
		fp, err := url.Parse(f.URL())
		if err != nil {
			lg(ErrorType, "Bad URL %s: %v", f, err)
			continue
		}

		u := fp.String()

		// Should this URL be ignored?
		if p.cfg.ignoreURL(u) {
			if p.cfg.Verbose {
				log.Printf("Ignoring %q\n", u)
			}
			continue
		}

		if p.markChecked(u, mask) {
			continue
		}
		p.checkTLS(u)

		// Check if the filename is conforming.
		p.badFilenames.use()
		if !util.ConformingFileName(filepath.Base(u)) {
			p.badFilenames.error("%s does not have a conforming filename.", u)
		}

		var folderYear *int
		if m := yearFromURL.FindStringSubmatch(u); m != nil {
			year, _ := strconv.Atoi(m[1])
			folderYear = &year
		}

		res, err := client.Get(u)
		if err != nil {
			lg(ErrorType, "Fetching %s failed: %v.", u, err)
			continue
		}
		if res.StatusCode != http.StatusOK {
			lg(ErrorType, "Fetching %s failed: Status code %d (%s)",
				u, res.StatusCode, res.Status)
			continue
		}

		// Error if we do not get JSON.
		if ct := res.Header.Get("Content-Type"); ct != "application/json" {
			lg(ErrorType,
				"The content type of %s should be 'application/json' but is '%s'",
				u, ct)
		}

		s256 := sha256.New()
		s512 := sha512.New()
		data.Reset()
		hasher := io.MultiWriter(s256, s512, &data)

		var doc any

		if err := func() error {
			defer res.Body.Close()
			tee := io.TeeReader(res.Body, hasher)
			return misc.StrictJSONParse(tee, &doc)
		}(); err != nil {
			lg(ErrorType, "Reading %s failed: %v", u, err)
			continue
		}

		p.invalidAdvisories.use()

		// Validate against JSON schema.
		errors, err := csaf.ValidateCSAF(doc)
		if err != nil {
			p.invalidAdvisories.error("Failed to validate %s: %v", u, err)
			continue
		}
		if len(errors) > 0 {
			p.invalidAdvisories.error("CSAF file %s has %d validation errors.", u, len(errors))
		}

		if err := util.IDMatchesFilename(p.expr, doc, filepath.Base(u)); err != nil {
			p.badFilenames.error("%s: %v", u, err)
			continue

		}
		// Validate against remote validator.
		if p.validator != nil {
			if rvr, err := p.validator.Validate(doc); err != nil {
				p.invalidAdvisories.error("Calling remote validator on %s failed: %v", u, err)
			} else if !rvr.Valid {
				p.invalidAdvisories.error("Remote validation of %s failed.", u)
			}
		}

		p.labelChecker.check(p, doc, u)

		// Check if file is in the right folder.
		p.badFolders.use()

		switch date, fault := p.extractTime(doc, `initial_release_date`, u); {
		case fault != "":
			p.badFolders.error("%s", fault)
		case folderYear == nil:
			p.badFolders.error("No year folder found in %s", u)
		case date.UTC().Year() != *folderYear:
			p.badFolders.error("%s should be in folder %d", u, date.UTC().Year())
		}
		current, fault := p.extractTime(doc, `current_release_date`, u)
		if fault != "" {
			p.badChanges.error("%s", fault)
		} else {
			p.timesAdv[f.URL()] = current
		}

		// Check hashes
		p.badIntegrities.use()

		type hash struct {
			ext  string
			url  func() string
			hash []byte
		}
		hashes := []hash{}
		if f.SHA256URL() != "" {
			hashes = append(hashes, hash{"SHA256", f.SHA256URL, s256.Sum(nil)})
		}
		if f.SHA512URL() != "" {
			hashes = append(hashes, hash{"SHA512", f.SHA512URL, s512.Sum(nil)})
		}

		couldFetchHash := false
		hashFetchErrors := []string{}

		for _, x := range hashes {
			hu, err := url.Parse(x.url())
			if err != nil {
				lg(ErrorType, "Bad URL %s: %v", x.url(), err)
				continue
			}
			hashFile := hu.String()

			p.checkTLS(hashFile)
			if res, err = client.Get(hashFile); err != nil {
				hashFetchErrors = append(hashFetchErrors, fmt.Sprintf("Fetching %s failed: %v.", hashFile, err))
				continue
			}
			if res.StatusCode != http.StatusOK {
				hashFetchErrors = append(hashFetchErrors, fmt.Sprintf("Fetching %s failed: Status code %d (%s)",
					hashFile, res.StatusCode, res.Status))
				continue
			}
			couldFetchHash = true
			h, err := func() ([]byte, error) {
				defer res.Body.Close()
				return util.HashFromReader(res.Body)
			}()
			if err != nil {
				p.badIntegrities.error("Reading %s failed: %v.", hashFile, err)
				continue
			}
			if len(h) == 0 {
				p.badIntegrities.error("No hash found in %s.", hashFile)
				continue
			}
			if !bytes.Equal(h, x.hash) {
				p.badIntegrities.error("%s hash of %s does not match %s.",
					x.ext, u, hashFile)
			}
		}

		msgType := ErrorType
		// Log only as warning, if the other hash could be fetched
		if couldFetchHash {
			msgType = WarnType
		}
		if f.IsDirectory() {
			msgType = InfoType
		}
		for _, fetchError := range hashFetchErrors {
			p.badIntegrities.add(msgType, "%s", fetchError)
		}

		// Check signature
		su, err := url.Parse(f.SignURL())
		if err != nil {
			lg(ErrorType, "Bad URL %s: %v", f.SignURL(), err)
			continue
		}
		sigFile := su.String()
		p.checkTLS(sigFile)

		p.badSignatures.use()

		if res, err = client.Get(sigFile); err != nil {
			p.badSignatures.error("Fetching %s failed: %v.", sigFile, err)
			continue
		}
		if res.StatusCode != http.StatusOK {
			p.badSignatures.error("Fetching %s failed: status code %d (%s)",
				sigFile, res.StatusCode, res.Status)
			continue
		}

		sig, err := func() (*crypto.PGPSignature, error) {
			defer res.Body.Close()
			all, err := io.ReadAll(res.Body)
			if err != nil {
				return nil, err
			}
			return crypto.NewPGPSignatureFromArmored(string(all))
		}()
		if err != nil {
			p.badSignatures.error("Loading signature from %s failed: %v.",
				sigFile, err)
			continue
		}

		if p.keys != nil {
			pm := crypto.NewPlainMessage(data.Bytes())
			t := crypto.GetUnixTime()
			if err := p.keys.VerifyDetached(pm, sig, t); err != nil {
				p.badSignatures.error("Signature of %s could not be verified: %v.", u, err)
			}
		}
	}

	// If we tested an existing changes.csv
	if len(p.timesAdv) > 0 && p.badChanges.used() {
		// Iterate over all files again
		for _, f := range files {
			// If there was no previous error when extracting times from advisories and we have a valid time
			if timeAdv, ok := p.timesAdv[f.URL()]; ok {
				// If there was no previous error when extracting times from changes and the file was listed in changes.csv
				if timeCha, ok := p.timesChanges[f.URL()]; ok {
					// check if the time matches
					if !timeAdv.Equal(timeCha) {
						// if not, give an error and remove the pair so it isn't reported multiple times should integrity be called again
						p.badChanges.error("Current release date in changes.csv and %s is not identical.", f.URL())
						delete(p.timesAdv, f.URL())
						delete(p.timesChanges, f.URL())
					}
				}
			}
		}
	}

	return nil
}

// extractTime extracts a time.Time value from a json document and returns it and an empty string or zero time alongside
// a string representing the error message that prevented obtaining the proper time value.
func (p *processor) extractTime(doc any, value string, u any) (time.Time, string) {
	filter := "$.document.tracking." + value
	date, err := p.expr.Eval(filter, doc)
	if err != nil {
		return time.Time{}, fmt.Sprintf("Extracting '%s' from %s failed: %v", value, u, err)
	}
	text, ok := date.(string)
	if !ok {
		return time.Time{}, fmt.Sprintf("'%s' is not a string in %s", value, u)
	}
	d, err := time.Parse(time.RFC3339, text)
	if err != nil {
		return time.Time{}, fmt.Sprintf("Parsing '%s' as RFC3339 failed in %s: %v", value, u, err)
	}
	return d, ""
}

// checkIndex fetches the "index.txt" and calls "checkTLS" method for HTTPS checks.
// It extracts the file names from the file and passes them to "integrity" function.
// It returns error if fetching/reading the file(s) fails, otherwise nil.
func (p *processor) checkIndex(base string, mask whereType) error {
	client := p.httpClient()

	bu, err := url.Parse(base)
	if err != nil {
		return err
	}

	index := bu.JoinPath("index.txt").String()

	p.checkTLS(index)

	p.badIndices.use()

	res, err := client.Get(index)
	if err != nil {
		p.badIndices.error("Fetching %s failed: %v", index, err)
		return errContinue
	}
	if res.StatusCode != http.StatusOK {
		// It's optional
		if res.StatusCode != http.StatusNotFound {
			p.badIndices.error("Fetching %s failed. Status code %d (%s)",
				index, res.StatusCode, res.Status)
		} else {
			p.badIndices.error("Fetching index.txt failed: %v not found.", index)
		}
		return errContinue
	}
	p.badIndices.info("Found %v", index)

	files, err := func() ([]csaf.AdvisoryFile, error) {
		defer res.Body.Close()
		var files []csaf.AdvisoryFile
		scanner := bufio.NewScanner(res.Body)
		for line := 1; scanner.Scan(); line++ {
			u := scanner.Text()
			up, err := url.Parse(u)
			if err != nil {
				p.badIntegrities.error("index.txt contains invalid URL %q in line %d", u, line)
				continue
			}

			files = append(files, csaf.DirectoryAdvisoryFile{Path: misc.JoinURL(bu, up).String()})
		}
		return files, scanner.Err()
	}()
	if err != nil {
		p.badIndices.error("Reading %s failed: %v", index, err)
		return errContinue
	}
	if len(files) == 0 {
		p.badIntegrities.warn("index.txt contains no URLs")
	}

	// Block rolie checks.
	p.labelChecker.feedLabel = ""

	return p.integrity(files, mask, p.badIndices.add)
}

// checkChanges fetches the "changes.csv" and calls the "checkTLS" method for HTTPs checks.
// It extracts the file content, tests the column number and the validity of the time format
// of the fields' values and if they are sorted properly. Then it passes the files to the
// "integrity" functions. It returns error if some test fails, otherwise nil.
func (p *processor) checkChanges(base string, mask whereType) error {
	bu, err := url.Parse(base)
	if err != nil {
		return err
	}
	changes := bu.JoinPath("changes.csv").String()

	p.checkTLS(changes)

	client := p.httpClient()
	res, err := client.Get(changes)

	p.badChanges.use()

	if err != nil {
		p.badChanges.error("Fetching %s failed: %v", changes, err)
		return errContinue
	}
	if res.StatusCode != http.StatusOK {
		if res.StatusCode != http.StatusNotFound {
			// It's optional
			p.badChanges.error("Fetching %s failed. Status code %d (%s)",
				changes, res.StatusCode, res.Status)
		} else {
			p.badChanges.error("Fetching changes.csv failed: %v not found.", changes)
		}
		return errContinue
	}
	p.badChanges.info("Found %v", changes)

	times, files, err := func() ([]time.Time, []csaf.AdvisoryFile, error) {
		defer res.Body.Close()
		var times []time.Time
		var files []csaf.AdvisoryFile
		c := csv.NewReader(res.Body)
		const (
			pathColumn = 0
			timeColumn = 1
		)
		for {
			r, err := c.Read()
			if err == io.EOF {
				break
			}
			if err != nil {
				return nil, nil, err
			}
			if len(r) < 2 {
				return nil, nil, errors.New("not enough columns")
			}
			t, err := time.Parse(time.RFC3339, r[timeColumn])
			if err != nil {
				return nil, nil, err
			}
			// Apply date range filtering.
			if accept := p.cfg.Range; accept != nil && !accept.Contains(t) {
				continue
			}
			path := r[pathColumn]

			pathURL, err := url.Parse(path)
			if err != nil {
				return nil, nil, err
			}

			times, files = append(times, t),
				append(files, csaf.DirectoryAdvisoryFile{Path: misc.JoinURL(bu, pathURL).String()})
			p.timesChanges[path] = t
		}
		return times, files, nil
	}()
	if err != nil {
		p.badChanges.error("Reading %s failed: %v", changes, err)
		return errContinue
	}

	if len(files) == 0 {
		var filtered string
		if p.cfg.Range != nil {
			filtered = " (maybe filtered out by time interval)"
		}
		p.badChanges.warn("%s", "no entries in changes.csv found"+filtered)
	}

	if !sort.SliceIsSorted(times, func(i, j int) bool {
		return times[j].Before(times[i])
	}) {
		p.badChanges.error("%s is not sorted in descending order", changes)
	}

	// Block rolie checks.
	p.labelChecker.feedLabel = ""

	return p.integrity(files, mask, p.badChanges.add)
}

// empty checks if list of strings contains at least one none empty string.
func empty(arr []string) bool {
	for _, s := range arr {
		if s != "" {
			return false
		}
	}
	return true
}

func (p *processor) checkCSAFs(_ string) error {
	// Check for ROLIE
	rolie, err := p.expr.Eval("$.distributions[*].rolie.feeds", p.pmd)
	if err != nil {
		return err
	}

	fs, hasRolie := rolie.([]any)
	hasRolie = hasRolie && len(fs) > 0

	if hasRolie {
		var feeds [][]csaf.Feed
		if err := util.ReMarshalJSON(&feeds, rolie); err != nil {
			p.badProviderMetadata.error("ROLIE feeds are not compatible: %v.", err)
		} else if err := p.processROLIEFeeds(feeds); err != nil {
			if err != errContinue {
				return err
			}
		}
		// check for service category document
		p.serviceCheck(feeds)
	} else {
		p.badROLIEFeed.use()
		p.badROLIEFeed.error("ROLIE feed based distribution was not used.")
		p.badROLIECategory.use()
		p.badROLIECategory.warn("No ROLIE category document found.")
		p.badROLIEService.use()
		p.badROLIEService.warn("No ROLIE service document found.")
	}

	// No rolie feeds -> try directory_urls.
	directoryURLs, err := p.expr.Eval(
		"$.distributions[*].directory_url", p.pmd)

	var dirURLs []string

	if err != nil {
		p.badProviderMetadata.warn("extracting directory URLs failed: %v.", err)
	} else {
		var ok bool
		dirURLs, ok = util.AsStrings(directoryURLs)
		if !ok {
			p.badProviderMetadata.warn("directory URLs are not strings.")
		}
	}

	// Not found -> fall back to PMD url
	if empty(dirURLs) {
		pmdURL, err := url.Parse(p.pmdURL)
		if err != nil {
			return err
		}
		baseURL, err := util.BaseURL(pmdURL)
		if err != nil {
			return err
		}
		dirURLs = []string{baseURL}
	}

	for _, base := range dirURLs {
		if base == "" {
			continue
		}
		if err := p.checkIndex(base, indexMask); err != nil && err != errContinue {
			return err
		}

		if err := p.checkChanges(base, changesMask); err != nil && err != errContinue {
			return err
		}
	}

	if !p.badFolders.used() {
		p.badFolders.use()
		p.badFolders.error("No checks performed on whether files are within the right folders.")
	}
	return nil
}

func (p *processor) checkMissing(string) error {
	var maxMask whereType

	for _, v := range p.alreadyChecked {
		maxMask |= v
	}

	var files []string

	for f, v := range p.alreadyChecked {
		if v != maxMask {
			files = append(files, f)
		}
	}
	sort.Strings(files)
	for _, f := range files {
		v := p.alreadyChecked[f]
		var where []string
		// mistake contains which requirements are broken
		var mistake whereType
		for mask := rolieMask; mask <= listingMask; mask <<= 1 {
			if maxMask&mask == mask {
				var in string
				if v&mask == mask {
					in = "in"
				} else {
					in = "not in"
					// Which file is missing entries?
					mistake |= mask
				}
				where = append(where, in+" "+mask.String())
			}
		}
		// List error in all appropriate categories
		if mistake&(rolieMask|indexMask|changesMask|listingMask) == 0 {
			continue
		}
		joined := strings.Join(where, ", ")
		report := func(mask whereType, msgs *topicMessages) {
			if mistake&mask != 0 {
				msgs.error("%s %s", f, joined)
			}
		}
		report(rolieMask, &p.badROLIEFeed)
		report(indexMask, &p.badIndices)
		report(changesMask, &p.badChanges)
		report(listingMask, &p.badDirListings)
	}
	return nil
}

// checkInvalid goes over all found adivisories URLs and checks
// if file name conforms to standard.
func (p *processor) checkInvalid(string) error {
	p.badDirListings.use()
	var invalids []string

	for f := range p.alreadyChecked {
		if !util.ConformingFileName(filepath.Base(f)) {
			invalids = append(invalids, f)
		}
	}

	if len(invalids) > 0 {
		sort.Strings(invalids)
		p.badDirListings.error("advisories with invalid file names: %s",
			strings.Join(invalids, ", "))
	}

	return nil
}

// checkListing goes over all found adivisories URLs and checks
// if their parent directory is listable.
func (p *processor) checkListing(string) error {
	p.badDirListings.use()

	pgs := pages{}

	var unlisted []string

	badDirs := util.Set[string]{}

	if len(p.alreadyChecked) == 0 {
		p.badDirListings.info("No directory listings found.")
	}

	for f := range p.alreadyChecked {
		found, err := pgs.listed(f, p, badDirs)
		if err != nil && err != errContinue {
			return err
		}
		if !found {
			unlisted = append(unlisted, f)
		}
	}

	if len(unlisted) > 0 {
		sort.Strings(unlisted)
		p.badDirListings.error("Not listed advisories: %s",
			strings.Join(unlisted, ", "))
	}

	return nil
}

// checkWhitePermissions checks if the TLP:WHITE advisories are
// available with unprotected access.
func (p *processor) checkWhitePermissions(string) error {
	var ids []string
	for id, open := range p.labelChecker.whiteAdvisories {
		if !open {
			ids = append(ids, id.String())
		}
	}

	if len(ids) == 0 {
		return nil
	}

	sort.Strings(ids)

	p.badWhitePermissions.error(
		"TLP:WHITE advisories with ids %s are only available access-protected.",
		strings.Join(ids, ", "))

	return nil
}

// checkProviderMetadata checks provider-metadata.json. If it exists,
// decodes, and validates against the JSON schema.
// According to the result, the respective error messages added to
// badProviderMetadata.
func (p *processor) checkProviderMetadata(domain string) bool {
	p.badProviderMetadata.use()

	client := p.httpClient()

	loader := csaf.NewProviderMetadataLoader(client)

	lpmd := loader.Load(domain)

	for i := range lpmd.Messages {
		p.badProviderMetadata.warn(
			"Unexpected situation while loading provider-metadata.json: %s",
			lpmd.Messages[i].Message)
	}

	if !lpmd.Valid() {
		return false
	}

	p.pmdURL = lpmd.URL
	p.pmd256 = lpmd.Hash
	p.pmd = lpmd.Document

	return true
}

// checkSecurity checks the security.txt file by making HTTP request to fetch it.
// It checks the existence of the CSAF field in the file content and tries to fetch
// the value of this field. Returns an empty string if no error was encountered,
// the errormessage otherwise.
func (p *processor) checkSecurity(domain string, legacy bool) (int, string) {
	folder := "https://" + domain + "/"
	if !legacy {
		folder = folder + ".well-known/"
	}
	msg := p.checkSecurityFolder(folder)
	if msg == "" {
		if !legacy {
			return 0, "Found valid security.txt within the well-known directory"
		}
		return 2, "Found valid security.txt in the legacy location"
	}
	return 1, folder + "security.txt: " + msg
}

// checkSecurityFolder checks the security.txt in a given folder.
func (p *processor) checkSecurityFolder(folder string) string {
	client := p.httpClient()
	path := folder + "security.txt"
	res, err := client.Get(path)
	if err != nil {
		return fmt.Sprintf("Fetching %s failed: %v", path, err)
	}

	if res.StatusCode != http.StatusOK {
		return fmt.Sprintf("Fetching %s failed. Status code %d (%s)",
			path, res.StatusCode, res.Status)
	}

	u, err := func() (string, error) {
		defer res.Body.Close()
		lines, err := csaf.ExtractProviderURL(res.Body, false)
		var u string
		if len(lines) > 0 {
			u = lines[0]
		}
		return u, err
	}()
	if err != nil {
		return fmt.Sprintf("Error while reading security.txt: %v", err)
	}
	if u == "" {
		return "No CSAF line found in security.txt."
	}

	// Try to load
	_, err = url.Parse(u)
	if err != nil {
		return fmt.Sprintf("CSAF URL '%s' invalid: %v", u, err)
	}

	p.checkTLS(u)
	if res, err = client.Get(u); err != nil {
		return fmt.Sprintf("Cannot fetch %s from security.txt: %v", u, err)
	}
	if res.StatusCode != http.StatusOK {
		return fmt.Sprintf("Fetching %s failed. Status code %d (%s)",
			u, res.StatusCode, res.Status)
	}
	defer res.Body.Close()
	// Compare checksums to already read provider-metadata.json.
	h := sha256.New()
	if _, err := io.Copy(h, res.Body); err != nil {
		return fmt.Sprintf("Reading %s failed: %v", u, err)
	}

	if !bytes.Equal(h.Sum(nil), p.pmd256) {
		return fmt.Sprintf("Content of %s from security.txt is not "+
			"identical to .well-known/csaf/provider-metadata.json", u)
	}
	return ""
}

// checkDNS checks if the "csaf.data.security.domain.tld" DNS record is available
// and serves the "provider-metadata.json".
func (p *processor) checkDNS(domain string) {
	p.badDNSPath.use()
	client := p.httpClient()
	path := "https://csaf.data.security." + domain
	res, err := client.Get(path)
	if err != nil {
		p.badDNSPath.add(ErrorType,
			"Fetching %s failed: %v", path, err)
		return
	}
	if res.StatusCode != http.StatusOK {
		p.badDNSPath.add(ErrorType, "Fetching %s failed. Status code %d (%s)",
			path, res.StatusCode, res.Status)
	}
	hash := sha256.New()
	defer res.Body.Close()
	content, err := io.ReadAll(res.Body)
	if err != nil {
		p.badDNSPath.add(ErrorType,
			"Error while reading the response from %s", path)
	}
	hash.Write(content)
	if !bytes.Equal(hash.Sum(nil), p.pmd256) {
		p.badDNSPath.add(ErrorType,
			"%s does not serve the same provider-metadata.json as previously found",
			path)
	}
}

// checkWellknown checks if the provider-metadata.json file is
// available under the /.well-known/csaf/ directory.
func (p *processor) checkWellknown(domain string) {
	p.badWellknownMetadata.use()
	client := p.httpClient()
	path := "https://" + domain + "/.well-known/csaf/provider-metadata.json"

	res, err := client.Get(path)
	if err != nil {
		p.badWellknownMetadata.add(ErrorType,
			"Fetching %s failed: %v", path, err)
<<<<<<< HEAD
=======
		return
>>>>>>> 8dd4cb4f
	}
	if res.StatusCode != http.StatusOK {
		p.badWellknownMetadata.add(ErrorType, "Fetching %s failed. Status code %d (%s)",
			path, res.StatusCode, res.Status)
	}
}

// checkWellknownSecurityDNS
//  1. checks if the provider-metadata.json file is
//     available under the /.well-known/csaf/ directory.
//  2. Then it checks the security.txt file by making HTTP request to fetch it.
//  3. After that it checks the existence of the CSAF field in the file
//     content and tries to fetch the value of this field.
//  4. Finally it checks if the "csaf.data.security.domain.tld" DNS record
//     is available and serves the "provider-metadata.json".
//
// For the security.txt checks, it first checks the default location.
// Should this lookup fail, a warning is will be given and a lookup
// for the legacy location will be made. If this fails as well, then an
// error is given.
func (p *processor) checkWellknownSecurityDNS(domain string) error {
	p.checkWellknown(domain)
	// Security check for well known (default) and legacy location
	warnings, sDMessage := p.checkSecurity(domain, false)
	// if the security.txt under .well-known was not okay
	// check for a security.txt within its legacy location
	sLMessage := ""
	if warnings == 1 {
		warnings, sLMessage = p.checkSecurity(domain, true)
	}

	p.badSecurity.use()

	// Report about Securitytxt:
	// Only report about default location if it was succesful (0).
	// Report default and legacy as errors if neither was succesful (1).
	// Warn about missing security in the default position if not found
	// but found in the legacy location, and inform about finding it there (2).
	switch warnings {
	case 0:
		p.badSecurity.add(InfoType, "%s", sDMessage)
	case 1:
		p.badSecurity.add(ErrorType, "%s", sDMessage)
		p.badSecurity.add(ErrorType, "%s", sLMessage)
	case 2:
		p.badSecurity.add(WarnType, "%s", sDMessage)
		p.badSecurity.add(InfoType, "%s", sLMessage)
	}

	p.checkDNS(domain)

	return nil
}

// checkPGPKeys checks if the OpenPGP keys are available and valid, fetches
// the remote pubkeys and compares the fingerprints.
// As a result of these checks respective error messages are passed
// to badPGP methods. It returns nil if all checks are passed.
func (p *processor) checkPGPKeys(_ string) error {
	p.badPGPs.use()

	src, err := p.expr.Eval("$.public_openpgp_keys", p.pmd)
	if err != nil {
		p.badPGPs.warn("No public OpenPGP keys found: %v.", err)
		return errContinue
	}

	var keys []csaf.PGPKey
	if err := util.ReMarshalJSON(&keys, src); err != nil {
		p.badPGPs.error("Invalid public OpenPGP keys: %v.", err)
		return errContinue
	}

	if len(keys) == 0 {
		p.badPGPs.info("No public OpenPGP keys found.")
		return errContinue
	}

	// Try to load

	client := p.httpClient()

	for i := range keys {
		key := &keys[i]
		if key.URL == nil {
			p.badPGPs.error("Missing URL for fingerprint %x.", key.Fingerprint)
			continue
		}
		up, err := url.Parse(*key.URL)
		if err != nil {
			p.badPGPs.error("Invalid URL '%s': %v", *key.URL, err)
			continue
		}

		// Todo: refactor all methods to directly accept *url.URL
		u := up.String()
		p.checkTLS(u)

		res, err := client.Get(*key.URL)
		if err != nil {
			p.badPGPs.error("Fetching public OpenPGP key %s failed: %v.", u, err)
			continue
		}
		if res.StatusCode != http.StatusOK {
			p.badPGPs.error("Fetching public OpenPGP key %s status code: %d (%s)",
				u, res.StatusCode, res.Status)
			continue
		}

		ckey, err := func() (*crypto.Key, error) {
			defer res.Body.Close()
			return crypto.NewKeyFromArmoredReader(res.Body)
		}()
		if err != nil {
			p.badPGPs.error("Reading public OpenPGP key %s failed: %v", u, err)
			continue
		}

		if !strings.EqualFold(ckey.GetFingerprint(), string(key.Fingerprint)) {
			p.badPGPs.error("Given Fingerprint (%q) of public OpenPGP key %q does not match remotely loaded (%q).", string(key.Fingerprint), u, ckey.GetFingerprint())
			continue
		}
		if p.keys == nil {
			if keyring, err := crypto.NewKeyRing(ckey); err != nil {
				p.badPGPs.error("Creating store for public OpenPGP key %s failed: %v.", u, err)
			} else {
				p.keys = keyring
			}
		} else {
			p.keys.AddKey(ckey)
		}
	}

	if p.keys == nil {
		p.badPGPs.info("No OpenPGP keys loaded.")
	}
	return nil
}<|MERGE_RESOLUTION|>--- conflicted
+++ resolved
@@ -1432,10 +1432,7 @@
 	if err != nil {
 		p.badWellknownMetadata.add(ErrorType,
 			"Fetching %s failed: %v", path, err)
-<<<<<<< HEAD
-=======
 		return
->>>>>>> 8dd4cb4f
 	}
 	if res.StatusCode != http.StatusOK {
 		p.badWellknownMetadata.add(ErrorType, "Fetching %s failed. Status code %d (%s)",
