module github.com/gocsaf/csaf/v3

<<<<<<< HEAD
go 1.23.1
=======
go 1.22.9
>>>>>>> 3e16741e

require (
	github.com/BurntSushi/toml v1.4.0
	github.com/Intevation/gval v1.3.0
	github.com/Intevation/jsonpath v0.2.1
<<<<<<< HEAD
	github.com/ProtonMail/gopenpgp/v2 v2.8.3
	github.com/PuerkitoBio/goquery v1.10.2
=======
	github.com/ProtonMail/gopenpgp/v2 v2.8.0
	github.com/PuerkitoBio/goquery v1.8.1
>>>>>>> 3e16741e
	github.com/gofrs/flock v0.12.1
	github.com/jessevdk/go-flags v1.6.1
	github.com/mitchellh/go-homedir v1.1.0
	github.com/santhosh-tekuri/jsonschema/v5 v5.3.1
<<<<<<< HEAD
	github.com/stretchr/testify v1.10.0
	go.etcd.io/bbolt v1.4.0
	golang.org/x/crypto v0.36.0
	golang.org/x/term v0.30.0
	golang.org/x/time v0.11.0
)

require (
	github.com/ProtonMail/go-crypto v1.1.6 // indirect
	github.com/ProtonMail/go-mime v0.0.0-20230322103455-7d82a3887f2f // indirect
	github.com/andybalholm/cascadia v1.3.3 // indirect
	github.com/cloudflare/circl v1.6.0 // indirect
	github.com/davecgh/go-spew v1.1.1 // indirect
	github.com/kr/text v0.2.0 // indirect
	github.com/pkg/errors v0.9.1 // indirect
	github.com/pmezard/go-difflib v1.0.0 // indirect
	github.com/rogpeppe/go-internal v1.14.1 // indirect
	github.com/shopspring/decimal v1.4.0 // indirect
	golang.org/x/net v0.37.0 // indirect
	golang.org/x/sys v0.31.0 // indirect
	golang.org/x/text v0.23.0 // indirect
	gopkg.in/yaml.v3 v3.0.1 // indirect
=======
	go.etcd.io/bbolt v1.3.11
	golang.org/x/crypto v0.29.0
	golang.org/x/term v0.26.0
	golang.org/x/time v0.8.0
)

require (
	github.com/ProtonMail/go-crypto v1.1.2 // indirect
	github.com/ProtonMail/go-mime v0.0.0-20230322103455-7d82a3887f2f // indirect
	github.com/andybalholm/cascadia v1.3.2 // indirect
	github.com/cloudflare/circl v1.5.0 // indirect
	github.com/pkg/errors v0.9.1 // indirect
	github.com/shopspring/decimal v1.4.0 // indirect
	golang.org/x/net v0.31.0 // indirect
	golang.org/x/sys v0.27.0 // indirect
	golang.org/x/text v0.20.0 // indirect
>>>>>>> 3e16741e
)<|MERGE_RESOLUTION|>--- conflicted
+++ resolved
@@ -1,27 +1,19 @@
 module github.com/gocsaf/csaf/v3
 
-<<<<<<< HEAD
 go 1.23.1
-=======
-go 1.22.9
->>>>>>> 3e16741e
 
 require (
 	github.com/BurntSushi/toml v1.4.0
 	github.com/Intevation/gval v1.3.0
 	github.com/Intevation/jsonpath v0.2.1
-<<<<<<< HEAD
 	github.com/ProtonMail/gopenpgp/v2 v2.8.3
 	github.com/PuerkitoBio/goquery v1.10.2
-=======
 	github.com/ProtonMail/gopenpgp/v2 v2.8.0
 	github.com/PuerkitoBio/goquery v1.8.1
->>>>>>> 3e16741e
 	github.com/gofrs/flock v0.12.1
 	github.com/jessevdk/go-flags v1.6.1
 	github.com/mitchellh/go-homedir v1.1.0
 	github.com/santhosh-tekuri/jsonschema/v5 v5.3.1
-<<<<<<< HEAD
 	github.com/stretchr/testify v1.10.0
 	go.etcd.io/bbolt v1.4.0
 	golang.org/x/crypto v0.36.0
@@ -44,7 +36,6 @@
 	golang.org/x/sys v0.31.0 // indirect
 	golang.org/x/text v0.23.0 // indirect
 	gopkg.in/yaml.v3 v3.0.1 // indirect
-=======
 	go.etcd.io/bbolt v1.3.11
 	golang.org/x/crypto v0.29.0
 	golang.org/x/term v0.26.0
@@ -61,5 +52,4 @@
 	golang.org/x/net v0.31.0 // indirect
 	golang.org/x/sys v0.27.0 // indirect
 	golang.org/x/text v0.20.0 // indirect
->>>>>>> 3e16741e
 )