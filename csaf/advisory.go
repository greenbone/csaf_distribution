--- conflicted
+++ resolved
@@ -385,15 +385,9 @@
 
 // ProductTree contains product names that can be referenced elsewhere in the document.
 type ProductTree struct {
-<<<<<<< HEAD
 	Branches         Branches           `json:"branches,omitempty"`
-	FullProductNames []*FullProductName `json:"full_product_name,omitempty"`
+	FullProductNames []*FullProductName `json:"full_product_names,omitempty"`
 	ProductGroups    *ProductGroups     `json:"product_groups,omitempty"`
-=======
-	Branches         []*Branch          `json:"branches,omitempty"`
-	FullProductNames []*FullProductName `json:"full_product_names,omitempty"`
-	ProductGroups    []*ProductGroup    `json:"product_groups,omitempty"`
->>>>>>> bdd7f24b
 	RelationShips    []*Relationship    `json:"relationships,omitempty"`
 }
 
