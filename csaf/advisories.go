--- conflicted
+++ resolved
@@ -19,11 +19,8 @@
 	"strings"
 	"time"
 
-<<<<<<< HEAD
+	"github.com/gocsaf/csaf/v3/internal/misc"
 	"github.com/gocsaf/csaf/v3/pkg/errs"
-=======
-	"github.com/gocsaf/csaf/v3/internal/misc"
->>>>>>> 187d1146
 	"github.com/gocsaf/csaf/v3/util"
 )
 
@@ -303,7 +300,6 @@
 		if feed.URL == nil {
 			continue
 		}
-<<<<<<< HEAD
 
 		var label TLPLabel
 		if feed.TLPLabel != nil {
@@ -312,10 +308,7 @@
 			label = "unknown"
 		}
 
-		up, err := url.Parse(string(*feed.URL))
-=======
 		feedURL, err := url.Parse(string(*feed.URL))
->>>>>>> 187d1146
 		if err != nil {
 			slog.Error("Invalid URL in feed", "feed", *feed.URL, "err", err)
 			feedErrs = append(feedErrs, errs.ErrCsafProviderIssue{Message: fmt.Sprintf("invalid TLP:%s feed URL %s: %v", label, *feed.URL, err)})
@@ -329,15 +322,6 @@
 			feedErrs = append(feedErrs, errs.ErrCsafProviderIssue{Message: fmt.Sprintf("invalid TLP:%s feed base URL %s: %v", label, fb, err)})
 			continue
 		}
-<<<<<<< HEAD
-		feedBaseURL, err := url.Parse(fb)
-		if err != nil {
-			slog.Error("Cannot parse feed base URL", "url", fb, "err", err)
-			feedErrs = append(feedErrs, errs.ErrCsafProviderIssue{Message: fmt.Sprintf("cannot parse TLP:%s feed base URL %s: %v", label, fb, err)})
-			continue
-		}
-=======
->>>>>>> 187d1146
 
 		res, err := afp.client.Get(feedURL.String())
 		if err != nil {
@@ -384,11 +368,7 @@
 				slog.Error("Invalid URL", "url", u, "err", err)
 				return "", errs.ErrCsafProviderIssue{Message: fmt.Sprintf("invalid url in TLP:%s ROLIE feed at %s to file %s: %v", label, feedURL.String(), u, err)}
 			}
-<<<<<<< HEAD
-			return feedBaseURL.ResolveReference(p).String(), nil
-=======
-			return p.String()
->>>>>>> 187d1146
+			return p.String(), nil
 		}
 
 		rfeed.Entries(func(entry *Entry) {
