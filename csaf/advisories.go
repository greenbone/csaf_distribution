--- conflicted
+++ resolved
@@ -288,12 +288,8 @@
 
 		up, err := url.Parse(string(*feed.URL))
 		if err != nil {
-<<<<<<< HEAD
-			log.Printf("Invalid URL %s in feed: %v.", *feed.URL, err)
+			slog.Error("Invalid URL in feed", "feed", *feed.URL, "err", err)
 			feedErrs = append(feedErrs, errs.ErrCsafProviderIssue{Message: fmt.Sprintf("invalid TLP:%s feed URL %s: %v", label, *feed.URL, err)})
-=======
-			slog.Error("Invalid URL in feed", "feed", *feed.URL, "err", err)
->>>>>>> 0848143a
 			continue
 		}
 		feedURL := afp.base.ResolveReference(up)
@@ -301,35 +297,26 @@
 
 		fb, err := util.BaseURL(feedURL)
 		if err != nil {
-<<<<<<< HEAD
-			log.Printf("error: Invalid feed base URL '%s': %v\n", fb, err)
+			slog.Error("Invalid feed base URL", "url", fb, "err", err)
 			feedErrs = append(feedErrs, errs.ErrCsafProviderIssue{Message: fmt.Sprintf("invalid TLP:%s feed base URL %s: %v", label, fb, err)})
-=======
-			slog.Error("Invalid feed base URL", "url", fb, "err", err)
->>>>>>> 0848143a
 			continue
 		}
 		feedBaseURL, err := url.Parse(fb)
 		if err != nil {
-<<<<<<< HEAD
-			log.Printf("error: Cannot parse feed base URL '%s': %v\n", fb, err)
+			slog.Error("Cannot parse feed base URL", "url", fb, "err", err)
 			feedErrs = append(feedErrs, errs.ErrCsafProviderIssue{Message: fmt.Sprintf("cannot parse TLP:%s feed base URL %s: %v", label, fb, err)})
-=======
-			slog.Error("Cannot parse feed base URL", "url", fb, "err", err)
->>>>>>> 0848143a
 			continue
 		}
 
 		res, err := afp.client.Get(feedURL.String())
 		if err != nil {
-<<<<<<< HEAD
-			log.Printf("error: Cannot get feed '%s'\n", err)
+			slog.Error("Cannot get feed", "err", err)
 			feedErrs = append(feedErrs, errs.ErrNetwork{Message: fmt.Sprintf("failed get for TLP:%s feed url %s: %v", label, feedURL.String(), err)})
 			continue
 		}
 		if res.StatusCode != http.StatusOK {
-			log.Printf("error: Fetching %s failed. Status code %d (%s)",
-				feedURL, res.StatusCode, res.Status)
+			slog.Error("Fetching failed",
+				"url", feedURL, "status_code", res.StatusCode, "status", res.Status)
 			switch {
 			case res.StatusCode == http.StatusUnauthorized:
 				feedErrs = append(feedErrs, errs.ErrInvalidCredentials{Message: fmt.Sprintf("invalid credentials for TLP:%s ROLIE feed at %s: %s", label, feedURL.String(), res.Status)})
@@ -342,14 +329,6 @@
 			default:
 				feedErrs = append(feedErrs, fmt.Errorf("could not retrieve TLP:%s ROLIE feed at %s: %s", label, feedURL.String(), res.Status))
 			}
-=======
-			slog.Error("Cannot get feed", "err", err)
-			continue
-		}
-		if res.StatusCode != http.StatusOK {
-			slog.Error("Fetching failed",
-				"url", feedURL, "status_code", res.StatusCode, "status", res.Status)
->>>>>>> 0848143a
 			continue
 		}
 		rfeed, err := func() (*ROLIEFeed, error) {
@@ -357,12 +336,8 @@
 			return LoadROLIEFeed(res.Body)
 		}()
 		if err != nil {
-<<<<<<< HEAD
-			log.Printf("Loading ROLIE feed failed: %v.", err)
+			slog.Error("Loading ROLIE feed failed", "err", err)
 			feedErrs = append(feedErrs, errs.ErrCsafProviderIssue{Message: fmt.Sprintf("TLP:%s ROLIE feed at %s is not valid JSON: %v", label, feedURL.String(), err)})
-=======
-			slog.Error("Loading ROLIE feed failed", "err", err)
->>>>>>> 0848143a
 			continue
 		}
 
@@ -374,13 +349,8 @@
 			}
 			p, err := url.Parse(u)
 			if err != nil {
-<<<<<<< HEAD
-				log.Printf("error: Invalid URL '%s': %v", u, err)
+				slog.Error("Invalid URL", "url", u, "err", err)
 				return "", errs.ErrCsafProviderIssue{Message: fmt.Sprintf("invalid url in TLP:%s ROLIE feed at %s to file %s: %v", label, feedURL.String(), u, err)}
-=======
-				slog.Error("Invalid URL", "url", u, "err", err)
-				return ""
->>>>>>> 0848143a
 			}
 			return feedBaseURL.ResolveReference(p).String(), nil
 		}
