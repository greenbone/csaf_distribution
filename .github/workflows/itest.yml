--- conflicted
+++ resolved
@@ -19,12 +19,6 @@
         with:
           node-version: 24
 
-<<<<<<< HEAD
-      - name: Checkout
-        uses: actions/checkout@v5
-
-=======
->>>>>>> 8dd4cb4f
       - name: Execute the scripts
         run: |
           sudo apt update
