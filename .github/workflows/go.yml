name: Go

on:
  push:
    branches:
      - main
  pull_request:
  workflow_dispatch:

jobs:
  build:
    runs-on: ubuntu-latest
    steps:
      - uses: actions/checkout@v4

      - name: Set up Go
        uses: actions/setup-go@v5
        with:
          go-version: "stable"

      - name: Build
        run: go build -v ./cmd/...

<<<<<<< HEAD
=======
      - name: vet
        run: go vet ./...

      - name: gofmt
        uses: Jerome1337/gofmt-action@v1.0.4
        with:
          gofmt-flags: "-l -d"

      - name: golint
        uses: Jerome1337/golint-action@v1.0.3

      - name: Revive Action
        uses: morphy2k/revive-action@v2.7.4

>>>>>>> 0848143a
      - name: Tests
        run: go test -v ./...<|MERGE_RESOLUTION|>--- conflicted
+++ resolved
@@ -21,8 +21,6 @@
       - name: Build
         run: go build -v ./cmd/...
 
-<<<<<<< HEAD
-=======
       - name: vet
         run: go vet ./...
 
@@ -37,6 +35,5 @@
       - name: Revive Action
         uses: morphy2k/revive-action@v2.7.4
 
->>>>>>> 0848143a
       - name: Tests
         run: go test -v ./...